<<<<<<< HEAD
bzr; python_version == '2.7'
kgb>=4.0
=======
bzr
kgb>=5.0
>>>>>>> b0e630e5
mercurial>=4.4.2
mock
nose

# As of p4python 2019.1.1858212, there are only compiled wheel packages for
# Python 2.7 and 3.4 through 3.7. p4python's setup.py doesn't support
# locating p4api or OpenSSL on anything but Linux. We have to wire off
# Python 3.8 support for now when not running on Linux.
p4python; python_version <= '3.7' or platform_system == 'Linux'

setuptools>=18.2

# As of subvertpy 0.10.1, Python 3.8 support is busted, resulting in a
# SystemError during usage (though installation works fine). 0.10.1 was
# released on July 19, 2017, and there has not been an official release
# since (even though the upstream source does fix this). For now, we can't
# safely install this on Python 3.8.
subvertpy; python_version <= '3.7'

wheel<|MERGE_RESOLUTION|>--- conflicted
+++ resolved
@@ -1,10 +1,5 @@
-<<<<<<< HEAD
 bzr; python_version == '2.7'
-kgb>=4.0
-=======
-bzr
 kgb>=5.0
->>>>>>> b0e630e5
 mercurial>=4.4.2
 mock
 nose
