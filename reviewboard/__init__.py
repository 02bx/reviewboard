--- conflicted
+++ resolved
@@ -13,11 +13,7 @@
 #:
 #: (Major, Minor, Micro, Patch, alpha/beta/rc/final, Release Number, Released)
 #:
-<<<<<<< HEAD
-VERSION = (2, 5, 18, 0, 'alpha', 0, False)
-=======
-VERSION = (2, 5, 18, 0, 'final', 0, True)
->>>>>>> 907f6885
+VERSION = (2, 5, 19, 0, 'alpha', 0, False)
 
 
 def get_version_string():
