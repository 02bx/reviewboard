from __future__ import unicode_literals

from uuid import uuid4
import os

from django import forms
from django.utils import timezone

from reviewboard.attachments.mimetypes import get_uploaded_file_mimetype
from reviewboard.attachments.models import (FileAttachment,
                                            FileAttachmentHistory)
from reviewboard.reviews.models import (ReviewRequestDraft,
                                        FileAttachmentComment)


class UploadFileForm(forms.Form):
    """A form that handles uploading of new files.

    A file takes a path argument and optionally a caption.
    """
<<<<<<< HEAD
=======

    DEFAULT_MIMETYPE = 'application/octet-stream'
    READ_BUF_SIZE = 1024

>>>>>>> 19740e45
    caption = forms.CharField(required=False)
    path = forms.FileField(required=True)
    attachment_history = forms.ModelChoiceField(
        queryset=FileAttachmentHistory.objects.all(),
        required=False)

    def __init__(self, review_request, *args, **kwargs):
        """Initialize the form."""
        super(UploadFileForm, self).__init__(*args, **kwargs)

        self.review_request = review_request

    def clean_attachment_history(self):
        """Validate that the specified file attachment history exists."""
        history = self.cleaned_data['attachment_history']

        if (history is not None and
            not self.review_request.file_attachment_histories.filter(
                pk=history.pk).exists()):
            raise forms.ValidationError(
                'The FileAttachmentHistory provided is not part of this '
                'review request.')

        return history

    def create(self, filediff=None):
        """Create a FileAttachment based on this form."""
        file = self.files['path']
        caption = self.cleaned_data['caption'] or file.name

        mimetype = get_uploaded_file_mimetype(file)
        filename = get_unique_filename(file.name)

        if self.cleaned_data['attachment_history'] is None:
            # This is a new file: create a new FileAttachmentHistory for it
            attachment_history = FileAttachmentHistory()
            attachment_revision = 1

            attachment_history.display_position = \
                FileAttachmentHistory.compute_next_display_position(
                    self.review_request)
            attachment_history.save()
            self.review_request.file_attachment_histories.add(
                attachment_history)
        else:
            attachment_history = self.cleaned_data['attachment_history']

            try:
                latest = attachment_history.file_attachments.latest()
            except FileAttachment.DoesNotExist:
                latest = None

            if latest is None:
                # This should theoretically never happen, but who knows.
                attachment_revision = 1
            elif latest.review_request.exists():
                # This is a new update in the draft.
                attachment_revision = latest.attachment_revision + 1
            else:
                # The most recent revision is part of the same draft. Delete it
                # and replace with the newly uploaded file.
                attachment_revision = latest.attachment_revision
                latest.delete()

        attachment_kwargs = {
            'attachment_history': attachment_history,
            'attachment_revision': attachment_revision,
            'caption': '',
            'draft_caption': caption,
            'orig_filename': os.path.basename(file.name),
            'mimetype': mimetype,
        }

        if filediff:
            file_attachment = FileAttachment.objects.create_from_filediff(
                filediff,
                save=False,
                **attachment_kwargs)
        else:
            file_attachment = FileAttachment(**attachment_kwargs)

        file_attachment.file.save(filename, file, save=True)

        draft = ReviewRequestDraft.create(self.review_request)
        draft.file_attachments.add(file_attachment)
        draft.save()

        return file_attachment


class UploadUserFileForm(forms.Form):
    """A form that handles uploading of user files.

    A file takes a path argument and optionally a caption.
    """
    caption = forms.CharField(required=False)
    path = forms.FileField(required=False)

    def create(self, user, local_site=None):
        file = self.files.get('path')

<<<<<<< HEAD
        if file:
            mimetype = get_uploaded_file_mimetype(file)
            filename = get_unique_filename(file.name)
=======
        if ret == 0:
            mimetype = p.stdout.read().strip()
        else:
            mimetype = None
>>>>>>> 19740e45

            attachment_kwargs = {
                'caption': self.cleaned_data['caption'] or file.name,
                'uuid': uuid4(),
                'orig_filename': os.path.basename(file.name),
                'mimetype': mimetype,
                'user': user,
                'local_site': local_site,
            }

            file_attachment = FileAttachment(**attachment_kwargs)
            file_attachment.file.save(filename, file, save=True)
        else:
            attachment_kwargs = {
                'caption': self.cleaned_data['caption'] or '',
                'uuid': uuid4(),
                'user': user,
                'local_site': local_site,
            }

            file_attachment = FileAttachment(**attachment_kwargs)

        file_attachment.save()

        return file_attachment

    def update(self, file_attachment):
        caption = self.cleaned_data['caption']
        file = self.files.get('path')

        if caption:
            file_attachment.caption = caption

        if file:
            mimetype = get_uploaded_file_mimetype(file)
            filename = get_unique_filename(file.name)

            file_attachment.mimetype = mimetype
            file_attachment.orig_filename = os.path.basename(file.name)
            file_attachment.file.save(filename, file, save=True)

        file_attachment.save()

        return file_attachment


class CommentFileForm(forms.Form):
    """A form that handles commenting on a file."""

    review = forms.CharField(widget=forms.Textarea(attrs={
        'rows': '8',
        'cols': '70'
    }))

    def create(self, file_attachment, review_request):
        """Create a FileAttachmentComment based on this form."""
        comment = FileAttachmentComment(text=self.cleaned_data['review'],
                                        file_attachment=file_attachment)

        comment.timestamp = timezone.now()
        comment.save(save=True)

        draft = ReviewRequestDraft.create(review_request)
        draft.file_attachment_comments.add(comment)
        draft.save()

        return comment


def get_unique_filename(filename):
    """Creates a unique filename.

    Creates a unique filename by concatenating a UUID with the given filename.
    """
    return '%s__%s' % (uuid4(), filename)<|MERGE_RESOLUTION|>--- conflicted
+++ resolved
@@ -18,13 +18,7 @@
 
     A file takes a path argument and optionally a caption.
     """
-<<<<<<< HEAD
-=======
-
-    DEFAULT_MIMETYPE = 'application/octet-stream'
-    READ_BUF_SIZE = 1024
-
->>>>>>> 19740e45
+
     caption = forms.CharField(required=False)
     path = forms.FileField(required=True)
     attachment_history = forms.ModelChoiceField(
@@ -52,11 +46,11 @@
 
     def create(self, filediff=None):
         """Create a FileAttachment based on this form."""
-        file = self.files['path']
-        caption = self.cleaned_data['caption'] or file.name
-
-        mimetype = get_uploaded_file_mimetype(file)
-        filename = get_unique_filename(file.name)
+        file_obj = self.files['path']
+        caption = self.cleaned_data['caption'] or file_obj.name
+
+        mimetype = get_uploaded_file_mimetype(file_obj)
+        filename = get_unique_filename(file_obj.name)
 
         if self.cleaned_data['attachment_history'] is None:
             # This is a new file: create a new FileAttachmentHistory for it
@@ -94,7 +88,7 @@
             'attachment_revision': attachment_revision,
             'caption': '',
             'draft_caption': caption,
-            'orig_filename': os.path.basename(file.name),
+            'orig_filename': os.path.basename(file_obj.name),
             'mimetype': mimetype,
         }
 
@@ -106,7 +100,7 @@
         else:
             file_attachment = FileAttachment(**attachment_kwargs)
 
-        file_attachment.file.save(filename, file, save=True)
+        file_attachment.file.save(filename, file_obj, save=True)
 
         draft = ReviewRequestDraft.create(self.review_request)
         draft.file_attachments.add(file_attachment)
@@ -124,30 +118,23 @@
     path = forms.FileField(required=False)
 
     def create(self, user, local_site=None):
-        file = self.files.get('path')
-
-<<<<<<< HEAD
-        if file:
-            mimetype = get_uploaded_file_mimetype(file)
-            filename = get_unique_filename(file.name)
-=======
-        if ret == 0:
-            mimetype = p.stdout.read().strip()
-        else:
-            mimetype = None
->>>>>>> 19740e45
+        file_obj = self.files.get('path')
+
+        if file_obj:
+            mimetype = get_uploaded_file_mimetype(file_obj)
+            filename = get_unique_filename(file_obj.name)
 
             attachment_kwargs = {
-                'caption': self.cleaned_data['caption'] or file.name,
+                'caption': self.cleaned_data['caption'] or file_obj.name,
                 'uuid': uuid4(),
-                'orig_filename': os.path.basename(file.name),
+                'orig_filename': os.path.basename(file_obj.name),
                 'mimetype': mimetype,
                 'user': user,
                 'local_site': local_site,
             }
 
             file_attachment = FileAttachment(**attachment_kwargs)
-            file_attachment.file.save(filename, file, save=True)
+            file_attachment.file.save(filename, file_obj, save=True)
         else:
             attachment_kwargs = {
                 'caption': self.cleaned_data['caption'] or '',
@@ -164,18 +151,18 @@
 
     def update(self, file_attachment):
         caption = self.cleaned_data['caption']
-        file = self.files.get('path')
+        file_obj = self.files.get('path')
 
         if caption:
             file_attachment.caption = caption
 
-        if file:
-            mimetype = get_uploaded_file_mimetype(file)
-            filename = get_unique_filename(file.name)
+        if file_obj:
+            mimetype = get_uploaded_file_mimetype(file_obj)
+            filename = get_unique_filename(file_obj.name)
 
             file_attachment.mimetype = mimetype
-            file_attachment.orig_filename = os.path.basename(file.name)
-            file_attachment.file.save(filename, file, save=True)
+            file_attachment.orig_filename = os.path.basename(file_obj.name)
+            file_attachment.file.save(filename, file_obj, save=True)
 
         file_attachment.save()
 
