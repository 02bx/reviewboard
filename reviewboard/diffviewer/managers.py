--- conflicted
+++ resolved
@@ -485,13 +485,7 @@
                     orig_rev = f.origInfo
 
             enc, orig_file = convert_to_unicode(f.origFile, encoding_list)
-<<<<<<< HEAD
-            enc, new_file = convert_to_unicode(f.newFile, encoding_list)
-
-            dest_file = os.path.join(basedir, new_file).replace('\\', '/')
-=======
             enc, dest_file = convert_to_unicode(f.newFile, encoding_list)
->>>>>>> a5cd3ee9
 
             if f.deleted:
                 status = FileDiff.DELETED
