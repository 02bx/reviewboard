from __future__ import unicode_literals

import bz2

import dateutil.parser
import nose
from django.core.files.uploadedfile import SimpleUploadedFile
from django.http import HttpResponse
from django.utils import timezone
from django.test import RequestFactory
from django.utils.six.moves import zip_longest
from djblets.cache.backend import cache_memoize
from djblets.db.fields import Base64DecodedValue
from djblets.siteconfig.models import SiteConfiguration
from djblets.testing.decorators import add_fixtures
from kgb import SpyAgency

import reviewboard.diffviewer.diffutils as diffutils
import reviewboard.diffviewer.graphutils as graphutils
import reviewboard.diffviewer.parser as diffparser
from reviewboard.admin.import_utils import has_module
from reviewboard.diffviewer.chunk_generator import (DiffChunkGenerator,
                                                    RawDiffChunkGenerator)
from reviewboard.diffviewer.commitutils import (CommitHistoryDiffEntry,
                                                find_ancestor_commit_ids,
                                                find_ancestor_filediff,
                                                generate_commit_history_diff)
from reviewboard.diffviewer.diffutils import (get_displayed_diff_line_ranges,
                                              get_matched_interdiff_files)
from reviewboard.diffviewer.errors import UserVisibleError
<<<<<<< HEAD
from reviewboard.diffviewer.forms import UploadDiffCommitForm, UploadDiffForm
from reviewboard.diffviewer.models import (DiffCommit, DiffSet, FileDiff,
                                           LegacyFileDiffData, MergeParent,
=======
from reviewboard.diffviewer.forms import UploadDiffForm
from reviewboard.diffviewer.models import (DiffSet, DiffSetHistory, FileDiff,
                                           LegacyFileDiffData,
>>>>>>> d60089a8
                                           RawFileDiffData)
from reviewboard.diffviewer.myersdiff import MyersDiffer
from reviewboard.diffviewer.opcode_generator import get_diff_opcode_generator
from reviewboard.diffviewer.renderers import DiffRenderer
from reviewboard.diffviewer.processors import (filter_interdiff_opcodes,
                                               post_process_filtered_equals)
from reviewboard.diffviewer.templatetags.difftags import highlightregion
from reviewboard.scmtools.core import PRE_CREATION
from reviewboard.scmtools.models import Repository, Tool
from reviewboard.testing import TestCase


class MyersDifferTest(TestCase):
    def test_diff(self):
        """Testing MyersDiffer"""
        self._test_diff(["1", "2", "3"],
                        ["1", "2", "3"],
                        [("equal", 0, 3, 0, 3), ])

        self._test_diff(["1", "2", "3"],
                        [],
                        [("delete", 0, 3, 0, 0), ])

        self._test_diff("1\n2\n3\n",
                        "0\n1\n2\n3\n",
                        [("insert", 0, 0, 0, 2),
                         ("equal", 0, 6, 2, 8)])

        self._test_diff("1\n2\n3\n7\n",
                        "1\n2\n4\n5\n6\n7\n",
                        [("equal", 0, 4, 0, 4),
                         ("replace", 4, 5, 4, 5),
                         ("insert", 5, 5, 5, 9),
                         ("equal", 5, 8, 9, 12)])

    def _test_diff(self, a, b, expected):
        opcodes = list(MyersDiffer(a, b).get_opcodes())
        self.assertEqual(opcodes, expected)


class InterestingLinesTest(TestCase):
    def test_csharp(self):
        """Testing interesting lines scanner with a C# file"""
        a = (b'public class HelloWorld {\n'
             b'    public static void Main() {\n'
             b'        System.Console.WriteLine("Hello world!");\n'
             b'    }\n'
             b'}\n')

        b = (b'/*\n'
             b' * The Hello World class.\n'
             b' */\n'
             b'public class HelloWorld\n'
             b'{\n'
             b'    /*\n'
             b'     * The main function in this class.\n'
             b'     */\n'
             b'    public static void Main()\n'
             b'    {\n'
             b'        /*\n'
             b'         * Print "Hello world!" to the screen.\n'
             b'         */\n'
             b'        System.Console.WriteLine("Hello world!");\n'
             b'    }\n'
             b'}\n')

        lines = self._get_lines(a, b, 'helloworld.cs')

        self.assertEqual(len(lines[0]), 2)
        self.assertEqual(lines[0][0], (0, 'public class HelloWorld {\n'))
        self.assertEqual(lines[0][1], (1, '    public static void Main() {\n'))

        self.assertEqual(lines[1][0], (3, 'public class HelloWorld\n'))
        self.assertEqual(lines[1][1], (8, '    public static void Main()\n'))

    def test_java(self):
        """Testing interesting lines scanner with a Java file"""
        a = (b'class HelloWorld {\n'
             b'    public static void main(String[] args) {\n'
             b'        System.out.println("Hello world!");\n'
             b'    }\n'
             b'}\n')

        b = (b'/*\n'
             b' * The Hello World class.\n'
             b' */\n'
             b'class HelloWorld\n'
             b'{\n'
             b'    /*\n'
             b'     * The main function in this class.\n'
             b'     */\n'
             b'    public static void main(String[] args)\n'
             b'    {\n'
             b'        /*\n'
             b'         * Print "Hello world!" to the screen.\n'
             b'         */\n'
             b'        System.out.println("Hello world!");\n'
             b'    }\n'
             b'}\n')

        lines = self._get_lines(a, b, 'helloworld.java')

        self.assertEqual(len(lines[0]), 2)
        self.assertEqual(lines[0][0], (0, 'class HelloWorld {\n'))
        self.assertEqual(lines[0][1],
                         (1, '    public static void main(String[] args) {\n'))

        self.assertEqual(len(lines[1]), 2)
        self.assertEqual(lines[1][0], (3, 'class HelloWorld\n'))
        self.assertEqual(lines[1][1],
                         (8, '    public static void main(String[] args)\n'))

    def test_javascript(self):
        """Testing interesting lines scanner with a JavaScript file"""
        a = (b'function helloWorld() {\n'
             b'    alert("Hello world!");\n'
             b'}\n'
             b'\n'
             b'var data = {\n'
             b'    helloWorld2: function() {\n'
             b'        alert("Hello world!");\n'
             b'    }\n'
             b'}\n'
             b'\n'
             b'var helloWorld3 = function() {\n'
             b'    alert("Hello world!");\n'
             b'}\n')

        b = (b'/*\n'
             b' * Prints "Hello world!"\n'
             b' */\n'
             b'function helloWorld()\n'
             b'{\n'
             b'    alert("Hello world!");\n'
             b'}\n'
             b'\n'
             b'var data = {\n'
             b'    /*\n'
             b'     * Prints "Hello world!"\n'
             b'     */\n'
             b'    helloWorld2: function()\n'
             b'    {\n'
             b'        alert("Hello world!");\n'
             b'    }\n'
             b'}\n'
             b'\n'
             b'var helloWorld3 = function()\n'
             b'{\n'
             b'    alert("Hello world!");\n'
             b'}\n')

        lines = self._get_lines(a, b, 'helloworld.js')

        self.assertEqual(len(lines[0]), 3)
        self.assertEqual(lines[0][0], (0, 'function helloWorld() {\n'))
        self.assertEqual(lines[0][1], (5, '    helloWorld2: function() {\n'))
        self.assertEqual(lines[0][2], (10, 'var helloWorld3 = function() {\n'))

        self.assertEqual(len(lines[1]), 3)
        self.assertEqual(lines[1][0], (3, 'function helloWorld()\n'))
        self.assertEqual(lines[1][1], (12, '    helloWorld2: function()\n'))
        self.assertEqual(lines[1][2], (18, 'var helloWorld3 = function()\n'))

    def test_objective_c(self):
        """Testing interesting lines scanner with an Objective C file"""
        a = (b'@interface MyClass : Object\n'
             b'- (void) sayHello;\n'
             b'@end\n'
             b'\n'
             b'@implementation MyClass\n'
             b'- (void) sayHello {\n'
             b'    printf("Hello world!");\n'
             b'}\n'
             b'@end\n')

        b = (b'@interface MyClass : Object\n'
             b'- (void) sayHello;\n'
             b'@end\n'
             b'\n'
             b'@implementation MyClass\n'
             b'/*\n'
             b' * Prints Hello world!\n'
             b' */\n'
             b'- (void) sayHello\n'
             b'{\n'
             b'    printf("Hello world!");\n'
             b'}\n'
             b'@end\n')

        lines = self._get_lines(a, b, 'helloworld.m')

        self.assertEqual(len(lines[0]), 3)
        self.assertEqual(lines[0][0], (0, '@interface MyClass : Object\n'))
        self.assertEqual(lines[0][1], (4, '@implementation MyClass\n'))
        self.assertEqual(lines[0][2], (5, '- (void) sayHello {\n'))

        self.assertEqual(len(lines[1]), 3)
        self.assertEqual(lines[1][0], (0, '@interface MyClass : Object\n'))
        self.assertEqual(lines[1][1], (4, '@implementation MyClass\n'))
        self.assertEqual(lines[1][2], (8, '- (void) sayHello\n'))

    def test_perl(self):
        """Testing interesting lines scanner with a Perl file"""
        a = (b'sub helloWorld {\n'
             b'    print "Hello world!"\n'
             b'}\n')

        b = (b'# Prints Hello World\n'
             b'sub helloWorld\n'
             b'{\n'
             b'    print "Hello world!"\n'
             b'}\n')

        lines = self._get_lines(a, b, 'helloworld.pl')

        self.assertEqual(len(lines[0]), 1)
        self.assertEqual(lines[0][0], (0, 'sub helloWorld {\n'))

        self.assertEqual(len(lines[1]), 1)
        self.assertEqual(lines[1][0], (1, 'sub helloWorld\n'))

    def test_php(self):
        """Testing interesting lines scanner with a PHP file"""
        a = (b'<?php\n'
             b'class HelloWorld {\n'
             b'    function helloWorld() {\n'
             b'        print "Hello world!";\n'
             b'    }\n'
             b'}\n'
             b'?>\n')

        b = (b'<?php\n'
             b'/*\n'
             b' * Hello World class\n'
             b' */\n'
             b'class HelloWorld\n'
             b'{\n'
             b'    /*\n'
             b'     * Prints Hello World\n'
             b'     */\n'
             b'    function helloWorld()\n'
             b'    {\n'
             b'        print "Hello world!";\n'
             b'    }\n'
             b'\n'
             b'    public function foo() {\n'
             b'        print "Hello world!";\n'
             b'    }\n'
             b'}\n'
             b'?>\n')

        lines = self._get_lines(a, b, 'helloworld.php')

        self.assertEqual(len(lines[0]), 2)
        self.assertEqual(lines[0][0], (1, 'class HelloWorld {\n'))
        self.assertEqual(lines[0][1], (2, '    function helloWorld() {\n'))

        self.assertEqual(len(lines[1]), 3)
        self.assertEqual(lines[1][0], (4, 'class HelloWorld\n'))
        self.assertEqual(lines[1][1], (9, '    function helloWorld()\n'))
        self.assertEqual(lines[1][2], (14, '    public function foo() {\n'))

    def test_python(self):
        """Testing interesting lines scanner with a Python file"""
        a = (b'class HelloWorld:\n'
             b'    def main(self):\n'
             b'        print "Hello World"\n')

        b = (b'class HelloWorld:\n'
             b'    """The Hello World class"""\n'
             b'\n'
             b'    def main(self):\n'
             b'        """The main function in this class."""\n'
             b'\n'
             b'        # Prints "Hello world!" to the screen.\n'
             b'        print "Hello world!"\n')

        lines = self._get_lines(a, b, 'helloworld.py')

        self.assertEqual(len(lines[0]), 2)
        self.assertEqual(lines[0][0], (0, 'class HelloWorld:\n'))
        self.assertEqual(lines[0][1], (1, '    def main(self):\n'))

        self.assertEqual(len(lines[1]), 2)
        self.assertEqual(lines[1][0], (0, 'class HelloWorld:\n'))
        self.assertEqual(lines[1][1], (3, '    def main(self):\n'))

    def test_ruby(self):
        """Testing interesting lines scanner with a Ruby file"""
        a = (b'class HelloWorld\n'
             b'    def helloWorld\n'
             b'        puts "Hello world!"\n'
             b'    end\n'
             b'end\n')

        b = (b'# Hello World class\n'
             b'class HelloWorld\n'
             b'    # Prints Hello World\n'
             b'    def helloWorld()\n'
             b'        puts "Hello world!"\n'
             b'    end\n'
             b'end\n')

        lines = self._get_lines(a, b, 'helloworld.rb')

        self.assertEqual(len(lines[0]), 2)
        self.assertEqual(lines[0][0], (0, 'class HelloWorld\n'))
        self.assertEqual(lines[0][1], (1, '    def helloWorld\n'))

        self.assertEqual(len(lines[1]), 2)
        self.assertEqual(lines[1][0], (1, 'class HelloWorld\n'))
        self.assertEqual(lines[1][1], (3, '    def helloWorld()\n'))

    def _get_lines(self, a, b, filename):
        differ = MyersDiffer(a.splitlines(True), b.splitlines(True))
        differ.add_interesting_lines_for_headers(filename)

        # Begin the scan.
        list(differ.get_opcodes())

        result = (differ.get_interesting_lines('header', False),
                  differ.get_interesting_lines('header', True))

        return result


class DiffParserTest(TestCase):
    def test_form_feed(self):
        """Testing DiffParser.parse with a form feed in the file"""
        data = (
            b'--- README  123\n'
            b'+++ README  (new)\n'
            b'@@ -1,4 +1,6 @@\n'
            b' Line 1\n'
            b' Line 2\n'
            b'+\x0c\n'
            b'+Inserted line\n'
            b' Line 3\n'
            b' Line 4\n')
        files = diffparser.DiffParser(data).parse()

        self.assertEqual(len(files), 1)
        self.assertEqual(files[0].insert_count, 2)
        self.assertEqual(files[0].delete_count, 0)
        self.assertEqual(files[0].data, data)

    def test_patch(self):
        """Testing diffutils.patch"""
        old = (b'int\n'
               b'main()\n'
               b'{\n'
               b'\tprintf("foo\\n");\n'
               b'}\n')

        new = (b'#include <stdio.h>\n'
               b'\n'
               b'int\n'
               b'main()\n'
               b'{\n'
               b'\tprintf("foo bar\\n");\n'
               b'\treturn 0;\n'
               b'}\n')

        diff = (b'--- foo.c\t2007-01-24 02:11:31.000000000 -0800\n'
                b'+++ foo.c\t2007-01-24 02:14:42.000000000 -0800\n'
                b'@@ -1,5 +1,8 @@\n'
                b'+#include <stdio.h>\n'
                b'+\n'
                b' int\n'
                b' main()\n'
                b' {\n'
                b'-\tprintf("foo\\n");\n'
                b'+\tprintf("foo bar\\n");\n'
                b'+\treturn 0;\n'
                b' }\n')

        patched = diffutils.patch(diff, old, 'foo.c')
        self.assertEqual(patched, new)

        diff = (b'--- README\t2007-01-24 02:10:28.000000000 -0800\n'
                b'+++ README\t2007-01-24 02:11:01.000000000 -0800\n'
                b'@@ -1,9 +1,10 @@\n'
                b' Test data for a README file.\n'
                b' \n'
                b' There\'s a line here.\n'
                b'-\n'
                b' A line there.\n'
                b' \n'
                b' And here.\n')

        with self.assertRaises(Exception):
            diffutils.patch(diff, old, 'foo.c')

    def test_empty_patch(self):
        """Testing diffutils.patch with an empty diff"""
        old = 'This is a test'
        diff = ''
        patched = diffutils.patch(diff, old, 'test.c')
        self.assertEqual(patched, old)

    def test_patch_crlf_file_crlf_diff(self):
        """Testing diffutils.patch with a CRLF file and a CRLF diff"""
        old = (b'Test data for a README file.\r\n'
               b'\r\n'
               b'There\'s a line here.\r\n'
               b'\r\n'
               b'A line there.\r\n'
               b'\r\n'
               b'And here.\r\n')

        new = (b'Test data for a README file.\n'
               b'\n'
               b'There\'s a line here.\n'
               b'A line there.\n'
               b'\n'
               b'And here.\n')

        diff = (b'--- README\t2007-07-02 23:33:27.000000000 -0700\n'
                b'+++ README\t2007-07-02 23:32:59.000000000 -0700\n'
                b'@@ -1,7 +1,6 @@\n'
                b' Test data for a README file.\r\n'
                b' \r\n'
                b' There\'s a line here.\r\n'
                b'-\r\n'
                b' A line there.\r\n'
                b' \r\n'
                b' And here.\r\n')

        patched = diffutils.patch(diff, old, new)
        self.assertEqual(patched, new)

    def test_patch_cr_file_crlf_diff(self):
        """Testing diffutils.patch with a CR file and a CRLF diff"""
        old = (b'Test data for a README file.\n'
               b'\n'
               b'There\'s a line here.\n'
               b'\n'
               b'A line there.\n'
               b'\n'
               b'And here.\n')

        new = (b'Test data for a README file.\n'
               b'\n'
               b'There\'s a line here.\n'
               b'A line there.\n'
               b'\n'
               b'And here.\n')

        diff = (b'--- README\t2007-07-02 23:33:27.000000000 -0700\n'
                b'+++ README\t2007-07-02 23:32:59.000000000 -0700\n'
                b'@@ -1,7 +1,6 @@\n'
                b' Test data for a README file.\r\n'
                b' \r\n'
                b' There\'s a line here.\r\n'
                b'-\r\n'
                b' A line there.\r\n'
                b' \r\n'
                b' And here.\r\n')

        patched = diffutils.patch(diff, old, new)
        self.assertEqual(patched, new)

    def test_patch_crlf_file_cr_diff(self):
        """Testing diffutils.patch with a CRLF file and a CR diff"""
        old = (b'Test data for a README file.\r\n'
               b'\r\n'
               b'There\'s a line here.\r\n'
               b'\r\n'
               b'A line there.\r\n'
               b'\r\n'
               b'And here.\r\n')

        new = (b'Test data for a README file.\n'
               b'\n'
               b'There\'s a line here.\n'
               b'A line there.\n'
               b'\n'
               b'And here.\n')

        diff = (b'--- README\t2007-07-02 23:33:27.000000000 -0700\n'
                b'+++ README\t2007-07-02 23:32:59.000000000 -0700\n'
                b'@@ -1,7 +1,6 @@\n'
                b' Test data for a README file.\n'
                b' \n'
                b' There\'s a line here.\n'
                b'-\n'
                b' A line there.\n'
                b' \n'
                b' And here.\n')

        patched = diffutils.patch(diff, old, new)
        self.assertEqual(patched, new)

    def test_patch_file_with_fake_no_newline(self):
        """Testing diffutils.patch with a file indicating no newline
        with a trailing \\r
        """
        old = (
            b'Test data for a README file.\n'
            b'\n'
            b'There\'s a line here.\n'
            b'\n'
            b'A line there.\n'
            b'\n'
            b'And a new line here!\n'
            b'\n'
            b'We must have several lines to reproduce this problem.\n'
            b'\n'
            b'So that there\'s enough hidden context.\n'
            b'\n'
            b'And dividers so we can reproduce the bug.\n'
            b'\n'
            b'Which will a --- line at the end of one file due to the '
            b'lack of newline,\n'
            b'causing a parse error.\n'
            b'\n'
            b'And here.\n'
            b'Yes, this is a good README file. Like most README files, '
            b'this doesn\'t tell youanything you really didn\'t already '
            b'know.\r')

        new = (
            b'Test data for a README file.\n'
            b'\n'
            b'There\'s a line here.\n'
            b'Here\'s a change!\n'
            b'\n'
            b'A line there.\n'
            b'\n'
            b'And a new line here!\n'
            b'\n'
            b'We must have several lines to reproduce this problem.\n'
            b'\n'
            b'So that there\'s enough hidden context.\n'
            b'\n'
            b'And dividers so we can reproduce the bug.\n'
            b'\n'
            b'Which will a --- line at the end of one file due to the '
            b'lack of newline,\n'
            b'causing a parse error.\n'
            b'\n'
            b'And here.\n'
            b'Yes, this is a good README file. Like most README files, '
            b'this doesn\'t tell youanything you really didn\'t '
            b'already know.\n')

        diff = (
            b'--- README\t2008-02-25 03:40:42.000000000 -0800\n'
            b'+++ README\t2008-02-25 03:40:55.000000000 -0800\n'
            b'@@ -1,6 +1,7 @@\n'
            b' Test data for a README file.\n'
            b' \n'
            b' There\'s a line here.\n'
            b'+Here\'s a change!\n'
            b' \n'
            b' A line there.\n'
            b' \n'
            b'@@ -16,4 +17,4 @@\n'
            b' causing a parse error.\n'
            b' \n'
            b' And here.\n'
            b'-Yes, this is a good README file. Like most README files, this '
            b'doesn\'t tell youanything you really didn\'t already know.\n'
            b'\\ No newline at end of file\n'
            b'+Yes, this is a good README file. Like most README files, this '
            b'doesn\'t tell youanything you really didn\'t already know.\n')

        files = diffparser.DiffParser(diff).parse()
        patched = diffutils.patch(files[0].data, old, 'README')
        self.assertEqual(diff, files[0].data)
        self.assertEqual(patched, new)

    def test_move_detection(self):
        """Testing diff viewer move detection"""
        # This has two blocks of code that would appear to be moves:
        # a function, and an empty comment block. Only the function should
        # be seen as a move, whereas the empty comment block is less useful
        # (since it's content-less) and shouldn't be seen as one.
        old = (
            b'/*\n'
            b' *\n'
            b' */\n'
            b'// ----\n'
            b'\n'
            b'\n'
            b'/*\n'
            b' * Says hello\n'
            b' */\n'
            b'void\n'
            b'say_hello()\n'
            b'{\n'
            b'\tprintf("Hello world!\\n");\n'
            b'}\n'
            b'\n'
            b'\n'
            b'int\n'
            b'dummy()\n'
            b'{\n'
            b'\tif (1) {\n'
            b'\t\t// whatever\n'
            b'\t}\n'
            b'}\n'
            b'\n'
            b'\n'
            b'void\n'
            b'say_goodbye()\n'
            b'{\n'
            b'\tprintf("Goodbye!\\n");\n'
            b'}\n')

        new = (
            b'// ----\n'
            b'\n'
            b'\n'
            b'int\n'
            b'dummy()\n'
            b'{\n'
            b'\tif (1) {\n'
            b'\t\t// whatever\n'
            b'\t}\n'
            b'}\n'
            b'\n'
            b'\n'
            b'/*\n'
            b' * Says goodbye\n'
            b' */\n'
            b'void\n'
            b'say_goodbye()\n'
            b'{\n'
            b'\tprintf("Goodbye!\\n");\n'
            b'}\n'
            b'\n'
            b'\n'
            b'void\n'
            b'say_hello()\n'
            b'{\n'
            b'\tprintf("Hello world!\\n");\n'
            b'}\n'
            b'\n'
            b'\n'
            b'/*\n'
            b' *\n'
            b' */\n')

        self._test_move_detection(
            old.splitlines(),
            new.splitlines(),
            [
                {
                    23: 10,
                    24: 11,
                    25: 12,
                    26: 13,
                }
            ],
            [
                {
                    10: 23,
                    11: 24,
                    12: 25,
                    13: 26,
                }
            ])

    def test_move_detection_with_replace_lines(self):
        """Testing diff viewer move detection with replace lines"""
        self._test_move_detection(
            [
                'this is line 1, and it is sufficiently long',
                '-------------------------------------------',
                '-------------------------------------------',
                'this is line 2, and it is sufficiently long',
            ],
            [
                'this is line 2, and it is sufficiently long',
                '-------------------------------------------',
                '-------------------------------------------',
                'this is line 1, and it is sufficiently long',
            ],
            [
                {1: 4},
                {4: 1},
            ],
            [
                {1: 4},
                {4: 1},
            ]
        )

    def test_move_detection_with_whitespace_replace_lines(self):
        """Testing diff viewer move detection with whitespace-only
        changes on replace lines
        """
        self._test_move_detection(
            [
                'this is line 1, and it is sufficiently long',
                '-------------------------------------------',
                '-------------------------------------------',
                'this is line 2, and it is sufficiently long  ',
            ],
            [
                '  this is line 1, and it is sufficiently long',
                '-------------------------------------------',
                '-------------------------------------------',
                'this is line 2, and it is sufficiently long',
            ],
            [],
            []
        )

    def test_move_detection_with_last_line_in_range(self):
        """Testing diff viewer move detection with last line in a range"""
        # The move detection rewrite in 2.0 introduced an off-by-one where
        # the last line in a chunk wasn't being processed as a move unless
        # the line after the chunk had content. That line should never have
        # been processed either.
        self._test_move_detection(
            [
                'this line will be replaced',
                '',
                'foo bar blah blah',
                'this is line 1, and it is sufficiently long',
                '',
            ],
            [
                'this is line 1, and it is sufficiently long',
                '',
                'foo bar blah blah',
                '',
            ],
            [
                {1: 4},
            ],
            [
                {4: 1},
            ]
        )

    def test_move_detection_with_adjacent_regions(self):
        """Testing diff viewer move detection with adjacent regions"""
        self._test_move_detection(
            [
                '1. Lorem ipsum dolor sit amet, consectetur adipiscing elit.',
                '2. Phasellus et lectus vulputate, dictum mi id, auctor ante.',
                '3. Nulla accumsan tellus ut felis ultrices euismod.',
                '4. Donec quis augue sed arcu tristique pellentesque.',
                '5. Fusce rutrum diam vel viverra sagittis.',
                '6. Nam tincidunt sapien vitae lorem vestibulum tempor.',
                '7. Donec fermentum tortor ut egestas convallis.',
            ],
            [
                '6. Nam tincidunt sapien vitae lorem vestibulum tempor.',
                '7. Donec fermentum tortor ut egestas convallis.',
                '4. Donec quis augue sed arcu tristique pellentesque.',
                '5. Fusce rutrum diam vel viverra sagittis.',
                '1. Lorem ipsum dolor sit amet, consectetur adipiscing elit.',
                '2. Phasellus et lectus vulputate, dictum mi id, auctor ante.',
                '3. Nulla accumsan tellus ut felis ultrices euismod.',
            ],
            [
                {
                    1: 6,
                    2: 7,
                    3: 4,
                    4: 5,
                }
            ],
            [
                {
                    4: 3,
                    5: 4,
                    6: 1,
                    7: 2,
                }
            ],
        )

    def test_move_detection_spanning_chunks(self):
        """Testing diff viewer move detection spanning left-hand-side chunks"""
        # This is testing an insert move range (the first 4 lines on the
        # second list of lines) that spans 3 chunks (1 replace line, 1 equal
        # blank line, and 2 delete lines).
        self._test_move_detection(
            [
                'Unchanged line 1',
                'Unchanged line 2',
                'Unchanged line 3',
                'Unchanged line 4',
                '====',
                'this is line 1, and it is sufficiently long',
                '',
                'this is line 2, and it is sufficiently long',
                'this is line 3, and it is sufficiently long',
                '',
            ],
            [
                'this is line 1, and it is sufficiently long',
                '',
                'this is line 2, and it is sufficiently long',
                'this is line 3, and it is sufficiently long',
                'Unchanged line 1',
                'Unchanged line 2',
                'Unchanged line 3',
                'Unchanged line 4',
                '====',
                'this is line X, and it is sufficiently long',
                '',
                '',
            ],
            [
                {
                    1: 6,
                    2: 7,
                    3: 8,
                    4: 9,
                },
            ],
            [
                # The entire move range is stored for every chunk, hence
                # the repeats.
                {
                    6: 1,
                    7: 2,
                    8: 3,
                    9: 4,
                },
                {
                    6: 1,
                    7: 2,
                    8: 3,
                    9: 4,
                },
                {
                    6: 1,
                    7: 2,
                    8: 3,
                    9: 4,
                },
            ]
        )

    def test_move_detection_single_line_thresholds(self):
        """Testing diff viewer move detection with a single line and
        line length threshold
        """
        self._test_move_detection(
            [
                '0123456789012345678',
                '----',
                '----',
                'abcdefghijklmnopqrst',
            ],
            [
                'abcdefghijklmnopqrst',
                '----',
                '----',
                '0123456789012345678',
            ],
            [
                {1: 4},
            ],
            [
                {4: 1},
            ]
        )

    def test_move_detection_multi_line_thresholds(self):
        """Testing diff viewer move detection with a multiple lines and
        line count threshold
        """
        self._test_move_detection(
            [
                '123',
                '456',
                '789',
                'ten',
                'abcdefghijk',
                'lmno',
                'pqr',
            ],
            [
                'abcdefghijk',
                'lmno',
                'pqr',
                '123',
                '456',
                '789',
                'ten',
            ],
            [
                {
                    1: 5,
                    2: 6,
                },
            ],
            [
                {
                    5: 1,
                    6: 2,
                },
            ]
        )

    def test_line_counts(self):
        """Testing DiffParser with insert/delete line counts"""
        diff = (
            b'+ This is some line before the change\n'
            b'- And another line\n'
            b'Index: foo\n'
            b'- One last.\n'
            b'--- README  123\n'
            b'+++ README  (new)\n'
            b'@@ -1,1 +1,1 @@\n'
            b'-blah blah\n'
            b'-blah\n'
            b'+blah!\n'
            b'-blah...\n'
            b'+blah?\n'
            b'-blah!\n'
            b'+blah?!\n')
        files = diffparser.DiffParser(diff).parse()

        self.assertEqual(len(files), 1)
        self.assertEqual(files[0].insert_count, 3)
        self.assertEqual(files[0].delete_count, 4)

    def _test_move_detection(self, a, b, expected_i_moves, expected_r_moves):
        differ = MyersDiffer(a, b)
        opcode_generator = get_diff_opcode_generator(differ)

        r_moves = []
        i_moves = []

        for opcodes in opcode_generator:
            meta = opcodes[-1]

            if 'moved-to' in meta:
                r_moves.append(meta['moved-to'])

            if 'moved-from' in meta:
                i_moves.append(meta['moved-from'])

        self.assertEqual(i_moves, expected_i_moves)
        self.assertEqual(r_moves, expected_r_moves)


class FileDiffTests(TestCase):
    """Unit tests for FileDiff."""
    fixtures = ['test_scmtools']

    def setUp(self):
        super(FileDiffTests, self).setUp()

    def _set_up_line_count_test(self):
        diff = (
            b'diff --git a/README b/README\n'
            b'index 3d2b777..48272a3 100644\n'
            b'--- README\n'
            b'+++ README\n'
            b'@@ -2 +2,2 @@\n'
            b'-blah blah\n'
            b'+blah!\n'
            b'+blah!!\n'
        )

        repository = self.create_repository(tool_name='Test')
        diffset = DiffSet.objects.create(name='test',
                                         revision=1,
                                         repository=repository)
        self.filediff = FileDiff(source_file='README',
                                 dest_file='README',
                                 diffset=diffset,
                                 diff64=diff,
                                 parent_diff64='')

    def test_get_line_counts_with_defaults(self):
        """Testing FileDiff.get_line_counts with default values"""
        filediff = self._set_up_line_count_test()
        counts = filediff.get_line_counts()

        self.assertIn('raw_insert_count', counts)
        self.assertIn('raw_delete_count', counts)
        self.assertIn('insert_count', counts)
        self.assertIn('delete_count', counts)
        self.assertIn('replace_count', counts)
        self.assertIn('equal_count', counts)
        self.assertIn('total_line_count', counts)
        self.assertEqual(counts['raw_insert_count'], 2)
        self.assertEqual(counts['raw_delete_count'], 1)
        self.assertEqual(counts['insert_count'], 2)
        self.assertEqual(counts['delete_count'], 1)
        self.assertIsNone(counts['replace_count'])
        self.assertIsNone(counts['equal_count'])
        self.assertIsNone(counts['total_line_count'])

        diff_hash = filediff.diff_hash
        self.assertEqual(diff_hash.insert_count, 2)
        self.assertEqual(diff_hash.delete_count, 1)

    def test_set_line_counts(self):
        """Testing FileDiff.set_line_counts"""
        filediff = self._set_up_line_count_test()
        filediff.set_line_counts(
            raw_insert_count=1,
            raw_delete_count=2,
            insert_count=3,
            delete_count=4,
            replace_count=5,
            equal_count=6,
            total_line_count=7)

        counts = filediff.get_line_counts()
        self.assertEqual(counts['raw_insert_count'], 1)
        self.assertEqual(counts['raw_delete_count'], 2)
        self.assertEqual(counts['insert_count'], 3)
        self.assertEqual(counts['delete_count'], 4)
        self.assertEqual(counts['replace_count'], 5)
        self.assertEqual(counts['equal_count'], 6)
        self.assertEqual(counts['total_line_count'], 7)

        diff_hash = filediff.diff_hash
        self.assertEqual(diff_hash.insert_count, 1)
        self.assertEqual(diff_hash.delete_count, 2)

    def test_is_equivalent_to(self):
        """Testing FileDiff.is_equivalent_to for equivalent FileDiffs"""
        diffs = [
            self.create_filediff(self.diffset,
                                 source_file='README',
                                 dest_file='README',
                                 source_revision='d6613f5',
                                 dest_detail='5b50866',
                                 diff=self.DEFAULT_COMMIT_FILEDIFF_DATA)
            for _ in (0, 1)
        ]

        self.assertTrue(diffs[0].is_equivalent_to(diffs[1]))
        self.assertTrue(diffs[1].is_equivalent_to(diffs[0]))

    def test_is_equivalent_to_false(self):
        """Testing FileDiff.is_equivalent_to for inequivalent FileDiffs"""
        raw_diffs = (
            self.DEFAULT_COMMIT_FILEDIFF_DATA,
            b'diff --git a/readme b/readme\n'
            b'index d6613f5..51378dc 100644\n'
            b'--- a/readme\n'
            b'+++ b/readme\n'
            b'@@ -1 +1,2 @@\n'
            b' Hello there\n'
            b'+blah blah blah\n'
        )

        revisions = (
            ('d6613f5', '5b50866'),
            ('d6613f5', '51378dc'),
        )

        diffs = [
            self.create_filediff(self.diffset,
                                 source_file='README',
                                 dest_file='README',
                                 source_revision=revisions[i][0],
                                 dest_detail=revisions[i][1],
                                 diff=raw_diffs[i])
            for i in (0, 1)
        ]

        self.assertFalse(diffs[0].is_equivalent_to(diffs[1]))
        self.assertFalse(diffs[1].is_equivalent_to(diffs[0]))


class RawFileDiffDataManagerTests(TestCase):
    """Unit tests for RawFileDiffDataManager."""

    small_diff = (
        b'diff --git a/README b/README\n'
        b'index d6613f5..5b50866 100644\n'
        b'--- README\n'
        b'+++ README\n'
        b'@ -1,1 +1,1 @@\n'
        b'-blah blah\n'
        b'+blah!\n')

    large_diff = (
        b'diff --git a/README b/README\n'
        b'index d6613f5..5b50866 100644\n'
        b'--- README\n'
        b'+++ README\n'
        b'@ -1,1 +1,10 @@\n'
        b'-blah blah\n'
        b'+blah!\n'
        b'+blah!\n'
        b'+blah!\n'
        b'+blah!\n'
        b'+blah!\n'
        b'+blah!\n'
        b'+blah!\n'
        b'+blah!\n'
        b'+blah!\n'
        b'+blah!\n')

    def test_process_diff_data_small_diff_uncompressed(self):
        """Testing RawFileDiffDataManager.process_diff_data with small diff
        results in uncompressed storage
        """
        data, compression = \
            RawFileDiffData.objects.process_diff_data(self.small_diff)

        self.assertEqual(data, self.small_diff)
        self.assertIsNone(compression)

    def test_process_diff_data_large_diff_compressed(self):
        """Testing RawFileDiffDataManager.process_diff_data with large diff
        results in bzip2-compressed storage
        """
        data, compression = \
            RawFileDiffData.objects.process_diff_data(self.large_diff)

        self.assertEqual(data, bz2.compress(self.large_diff, 9))
        self.assertEqual(compression, RawFileDiffData.COMPRESSION_BZIP2)


class FileDiffMigrationTests(TestCase):
    fixtures = ['test_scmtools']

    def setUp(self):
        super(FileDiffMigrationTests, self).setUp()

        self.repository = self.create_repository(tool_name='Test')
        diffset = DiffSet.objects.create(name='test',
                                         revision=1,
                                         repository=self.repository)
        self.filediff = FileDiff(source_file='README',
                                 dest_file='README',
                                 diffset=diffset,
                                 diff64='',
                                 parent_diff64='')

        self.parent_diff = (
            b'diff --git a/README b/README\n'
            b'index 94bdd3e..3d2b777 100644\n'
            b'--- README\n'
            b'+++ README\n'
            b'@@ -2 +2 @@\n'
            b'-blah..\n'
            b'+blah blah\n')

    def test_migration_by_diff(self):
        """Testing RawFileDiffData migration accessing FileDiff.diff"""
        self.filediff.diff64 = self.DEFAULT_GIT_FILEDIFF_DATA

        self.assertEqual(self.filediff.diff_hash, None)
        self.assertEqual(self.filediff.parent_diff_hash, None)

        # This should prompt the migration
        diff = self.filediff.diff

        self.assertEqual(self.filediff.parent_diff_hash, None)
        self.assertNotEqual(self.filediff.diff_hash, None)

        self.assertEqual(diff, self.DEFAULT_GIT_FILEDIFF_DATA)
        self.assertEqual(self.filediff.diff64, '')
        self.assertEqual(self.filediff.diff_hash.binary,
                         self.DEFAULT_GIT_FILEDIFF_DATA)
        self.assertEqual(self.filediff.diff, diff)
        self.assertEqual(self.filediff.parent_diff, None)
        self.assertEqual(self.filediff.parent_diff_hash, None)

    def test_migration_by_parent_diff(self):
        """Testing RawFileDiffData migration accessing FileDiff.parent_diff"""
        self.filediff.diff64 = self.DEFAULT_GIT_FILEDIFF_DATA
        self.filediff.parent_diff64 = self.parent_diff

        self.assertEqual(self.filediff.parent_diff_hash, None)

        # This should prompt the migration
        parent_diff = self.filediff.parent_diff

        self.assertNotEqual(self.filediff.parent_diff_hash, None)

        self.assertEqual(parent_diff, self.parent_diff)
        self.assertEqual(self.filediff.parent_diff64, '')
        self.assertEqual(self.filediff.parent_diff_hash.binary,
                         self.parent_diff)
        self.assertEqual(self.filediff.parent_diff, self.parent_diff)

    def test_migration_by_delete_count(self):
        """Testing RawFileDiffData migration accessing FileDiff.delete_count"""
        self.filediff.diff64 = self.DEFAULT_GIT_FILEDIFF_DATA

        self.assertEqual(self.filediff.diff_hash, None)

        # This should prompt the migration
        counts = self.filediff.get_line_counts()

        self.assertNotEqual(self.filediff.diff_hash, None)
        self.assertEqual(counts['raw_delete_count'], 1)
        self.assertEqual(self.filediff.diff_hash.delete_count, 1)

    def test_migration_by_insert_count(self):
        """Testing RawFileDiffData migration accessing FileDiff.insert_count"""
        self.filediff.diff64 = self.DEFAULT_GIT_FILEDIFF_DATA

        self.assertEqual(self.filediff.diff_hash, None)

        # This should prompt the migration
        counts = self.filediff.get_line_counts()

        self.assertNotEqual(self.filediff.diff_hash, None)
        self.assertEqual(counts['raw_insert_count'], 1)
        self.assertEqual(self.filediff.diff_hash.insert_count, 1)

    def test_migration_by_set_line_counts(self):
        """Testing RawFileDiffData migration calling FileDiff.set_line_counts
        """
        self.filediff.diff64 = self.DEFAULT_GIT_FILEDIFF_DATA

        self.assertEqual(self.filediff.diff_hash, None)

        # This should prompt the migration, but with our line counts.
        self.filediff.set_line_counts(raw_insert_count=10,
                                      raw_delete_count=20)

        self.assertNotEqual(self.filediff.diff_hash, None)

        counts = self.filediff.get_line_counts()
        self.assertEqual(counts['raw_insert_count'], 10)
        self.assertEqual(counts['raw_delete_count'], 20)
        self.assertEqual(self.filediff.diff_hash.insert_count, 10)
        self.assertEqual(self.filediff.diff_hash.delete_count, 20)

    def test_migration_by_legacy_diff_hash(self):
        """Testing RawFileDiffData migration accessing FileDiff.diff
        with associated LegacyFileDiffData
        """
        legacy = LegacyFileDiffData.objects.create(
            binary_hash='abc123',
            binary=Base64DecodedValue(self.DEFAULT_GIT_FILEDIFF_DATA))

        self.filediff.legacy_diff_hash = legacy
        self.filediff.save()

        # This should prompt the migration.
        diff = self.filediff.diff

        self.assertIsNotNone(self.filediff.diff_hash)
        self.assertIsNone(self.filediff.parent_diff_hash)
        self.assertIsNone(self.filediff.legacy_diff_hash)
        self.assertEqual(LegacyFileDiffData.objects.count(), 0)

        self.assertEqual(diff, self.DEFAULT_GIT_FILEDIFF_DATA)
        self.assertEqual(self.filediff.diff64, '')
        self.assertEqual(self.filediff.diff_hash.content,
                         self.DEFAULT_GIT_FILEDIFF_DATA)
        self.assertEqual(self.filediff.diff, diff)
        self.assertIsNone(self.filediff.parent_diff)
        self.assertIsNone(self.filediff.parent_diff_hash)

    def test_migration_by_shared_legacy_diff_hash(self):
        """Testing RawFileDiffData migration accessing FileDiff.diff
        with associated shared LegacyFileDiffData
        """
        legacy = LegacyFileDiffData.objects.create(
            binary_hash='abc123',
            binary=Base64DecodedValue(self.DEFAULT_GIT_FILEDIFF_DATA))

        self.filediff.legacy_diff_hash = legacy
        self.filediff.save()

        # Create a second FileDiff using this legacy data.
        diffset = DiffSet.objects.create(name='test',
                                         revision=1,
                                         repository=self.repository)
        FileDiff.objects.create(source_file='README',
                                dest_file='README',
                                diffset=diffset,
                                diff64='',
                                parent_diff64='',
                                legacy_diff_hash=legacy)

        # This should prompt the migration.
        diff = self.filediff.diff

        self.assertIsNotNone(self.filediff.diff_hash)
        self.assertIsNone(self.filediff.parent_diff_hash)
        self.assertIsNone(self.filediff.legacy_diff_hash)
        self.assertEqual(LegacyFileDiffData.objects.count(), 1)

        self.assertEqual(diff, self.DEFAULT_GIT_FILEDIFF_DATA)
        self.assertEqual(self.filediff.diff64, '')
        self.assertEqual(self.filediff.diff_hash.content,
                         self.DEFAULT_GIT_FILEDIFF_DATA)
        self.assertEqual(self.filediff.diff, diff)
        self.assertIsNone(self.filediff.parent_diff)
        self.assertIsNone(self.filediff.parent_diff_hash)

    def test_migration_by_legacy_parent_diff_hash(self):
        """Testing RawFileDiffData migration accessing FileDiff.parent_diff
        with associated LegacyFileDiffData
        """
        legacy = LegacyFileDiffData.objects.create(
            binary_hash='abc123',
            binary=Base64DecodedValue(self.parent_diff))

        self.filediff.legacy_parent_diff_hash = legacy
        self.filediff.save()

        # This should prompt the migration.
        parent_diff = self.filediff.parent_diff

        self.assertIsNotNone(self.filediff.parent_diff_hash)
        self.assertIsNone(self.filediff.legacy_parent_diff_hash)

        self.assertEqual(parent_diff, self.parent_diff)
        self.assertEqual(self.filediff.parent_diff64, '')
        self.assertEqual(self.filediff.parent_diff_hash.content,
                         self.parent_diff)
        self.assertEqual(self.filediff.parent_diff, parent_diff)

    def test_migration_by_shared_legacy_parent_diff_hash(self):
        """Testing RawFileDiffData migration accessing FileDiff.parent_diff
        with associated shared LegacyFileDiffData
        """
        legacy = LegacyFileDiffData.objects.create(
            binary_hash='abc123',
            binary=Base64DecodedValue(self.parent_diff))

        self.filediff.legacy_parent_diff_hash = legacy
        self.filediff.save()

        # Create a second FileDiff using this legacy data.
        diffset = DiffSet.objects.create(name='test',
                                         revision=1,
                                         repository=self.repository)
        FileDiff.objects.create(source_file='README',
                                dest_file='README',
                                diffset=diffset,
                                diff64='',
                                parent_diff64='',
                                legacy_parent_diff_hash=legacy)

        # This should prompt the migration.
        parent_diff = self.filediff.parent_diff

        self.assertIsNotNone(self.filediff.parent_diff_hash)
        self.assertIsNone(self.filediff.legacy_parent_diff_hash)
        self.assertEqual(LegacyFileDiffData.objects.count(), 1)

        self.assertEqual(parent_diff, self.parent_diff)
        self.assertEqual(self.filediff.parent_diff64, '')
        self.assertEqual(self.filediff.parent_diff_hash.content,
                         self.parent_diff)
        self.assertEqual(self.filediff.parent_diff, parent_diff)

    def test_migration_with_legacy_and_race_condition(self):
        """Testing RawFileDiffData migration with LegacyFileDiffData and race
        condition in migrating
        """
        legacy = LegacyFileDiffData.objects.create(
            binary_hash='abc123',
            binary=Base64DecodedValue(self.DEFAULT_GIT_FILEDIFF_DATA))
        parent_legacy = LegacyFileDiffData.objects.create(
            binary_hash='def456',
            binary=Base64DecodedValue(self.parent_diff))

        filediff1 = self.filediff
        filediff1.legacy_diff_hash = legacy
        filediff1.legacy_parent_diff_hash = parent_legacy
        filediff1.save()

        filediff2 = FileDiff.objects.get(pk=filediff1.pk)

        # Make sure that we're in the expected state.
        self.assertEqual(filediff1.legacy_diff_hash_id, legacy.pk)
        self.assertEqual(filediff1.legacy_parent_diff_hash_id,
                         parent_legacy.pk)
        self.assertEqual(filediff2.legacy_diff_hash_id, legacy.pk)
        self.assertEqual(filediff2.legacy_parent_diff_hash_id,
                         parent_legacy.pk)

        # This should prompt the migration of the first instance.
        diff1 = self.filediff.diff
        parent_diff1 = filediff1.parent_diff

        # This should prompt the migration of the second instance.
        diff2 = filediff2.diff
        parent_diff2 = filediff2.parent_diff

        # At this point, we should have valid diffs, and neither call
        # above should have raised an exception due to a dangling hash ID.
        self.assertEqual(diff1, self.DEFAULT_GIT_FILEDIFF_DATA)
        self.assertEqual(diff1, diff2)
        self.assertEqual(parent_diff1, self.parent_diff)
        self.assertEqual(parent_diff1, parent_diff2)

        self.assertEqual(LegacyFileDiffData.objects.count(), 0)
        self.assertEqual(RawFileDiffData.objects.count(), 2)

        # Check the hash references.
        self.assertIsNotNone(filediff1.diff_hash)
        self.assertIsNotNone(filediff2.diff_hash)
        self.assertEqual(filediff1.diff_hash, filediff2.diff_hash)
        self.assertIsNotNone(filediff1.parent_diff_hash)
        self.assertIsNotNone(filediff2.parent_diff_hash)
        self.assertEqual(filediff1.parent_diff_hash,
                         filediff2.parent_diff_hash)
        self.assertIsNone(filediff1.legacy_diff_hash)
        self.assertIsNone(filediff2.legacy_diff_hash)
        self.assertIsNone(filediff1.legacy_parent_diff_hash)
        self.assertIsNone(filediff2.legacy_parent_diff_hash)

        # Check the diff content.
        self.assertEqual(filediff1.diff64, '')
        self.assertEqual(filediff2.diff64, '')
        self.assertEqual(filediff1.diff_hash.content,
                         self.DEFAULT_GIT_FILEDIFF_DATA)
        self.assertEqual(filediff2.diff_hash.content,
                         self.DEFAULT_GIT_FILEDIFF_DATA)

        # Check the parent_diff content.
        self.assertEqual(filediff1.parent_diff64, '')
        self.assertEqual(filediff2.parent_diff64, '')
        self.assertEqual(filediff1.parent_diff_hash.content, self.parent_diff)
        self.assertEqual(filediff2.parent_diff_hash.content, self.parent_diff)


class HighlightRegionTest(TestCase):
    def setUp(self):
        super(HighlightRegionTest, self).setUp()

        siteconfig = SiteConfiguration.objects.get_current()
        siteconfig.set('diffviewer_syntax_highlighting', True)

    def test_highlight_region(self):
        """Testing highlightregion"""
        self.assertEqual(highlightregion("", None), "")

        self.assertEqual(highlightregion("abc", None), "abc")

        self.assertEqual(highlightregion("abc", [(0, 3)]),
                         '<span class="hl">abc</span>')

        self.assertEqual(highlightregion("abc", [(0, 1)]),
                         '<span class="hl">a</span>bc')

        self.assertEqual(highlightregion(
            '<span class="xy">a</span>bc',
            [(0, 1)]),
            '<span class="xy"><span class="hl">a</span></span>bc')

        self.assertEqual(highlightregion(
            '<span class="xy">abc</span>123',
            [(1, 4)]),
            '<span class="xy">a<span class="hl">bc</span></span>' +
            '<span class="hl">1</span>23')

        self.assertEqual(highlightregion(
            '<span class="xy">abc</span><span class="z">12</span>3',
            [(1, 4)]),
            '<span class="xy">a<span class="hl">bc</span></span>' +
            '<span class="z"><span class="hl">1</span>2</span>3')

        self.assertEqual(highlightregion(
            'foo<span class="xy">abc</span><span class="z">12</span>3',
            [(0, 6), (7, 9)]),
            '<span class="hl">foo</span><span class="xy">' +
            '<span class="hl">abc</span></span><span class="z">1' +
            '<span class="hl">2</span></span><span class="hl">3</span>')

        self.assertEqual(highlightregion(
            'foo&quot;bar',
            [(0, 7)]),
            '<span class="hl">foo&quot;bar</span>')

        self.assertEqual(highlightregion(
            '&quot;foo&quot;',
            [(0, 1)]),
            '<span class="hl">&quot;</span>foo&quot;')

        self.assertEqual(highlightregion(
            '&quot;foo&quot;',
            [(2, 5)]),
            '&quot;f<span class="hl">oo&quot;</span>')

        self.assertEqual(highlightregion(
            'foo=<span class="ab">&quot;foo&quot;</span>)',
            [(4, 9)]),
            'foo=<span class="ab"><span class="hl">&quot;foo&quot;' +
            '</span></span>)')


class DbTests(TestCase):
    """Unit tests for database operations."""
    fixtures = ['test_scmtools']

    def test_long_filenames(self):
        """Testing using long filenames (1024 characters) in FileDiff."""
        long_filename = 'x' * 1024

        repository = self.create_repository()
        diffset = DiffSet.objects.create(name='test',
                                         revision=1,
                                         repository=repository)
        filediff = FileDiff(source_file=long_filename,
                            dest_file='foo',
                            diffset=diffset)
        filediff.save()

        filediff = FileDiff.objects.get(pk=filediff.id)
        self.assertEqual(filediff.source_file, long_filename)

    def test_diff_hashes(self):
        """Testing that uploading two of the same diff will result in only
        one database entry
        """
        repository = self.create_repository()
        diffset = DiffSet.objects.create(name='test',
                                         revision=1,
                                         repository=repository)

        data = (
            b'diff -rcN orig_src/foo.c new_src/foo.c\n'
            b'*** orig_src/foo.c\t2007-01-24 02:11:31.000000000 -0800\n'
            b'--- new_src/foo.c\t2007-01-24 02:14:42.000000000 -0800\n'
            b'***************\n'
            b'*** 1,5 ****\n'
            b'  int\n'
            b'  main()\n'
            b'  {\n'
            b'! \tprintf("foo\n");\n'
            b'  }\n'
            b'--- 1,8 ----\n'
            b'+ #include <stdio.h>\n'
            b'+ \n'
            b'  int\n'
            b'  main()\n'
            b'  {\n'
            b'! \tprintf("foo bar\n");\n'
            b'! \treturn 0;\n'
            b'  }\n')

        filediff1 = FileDiff.objects.create(diff=data, diffset=diffset)
        filediff2 = FileDiff.objects.create(diff=data, diffset=diffset)

        self.assertEqual(filediff1.diff_hash, filediff2.diff_hash)


<<<<<<< HEAD
class DiffCommitTests(SpyAgency, TestCase):
    """Unit tests for the DiffCommit class."""

    fixtures = ['test_scmtools']

    def _setup_equivalent_test(self, diff1=None, diff2=None):
        """Setup two DiffCommits for testing DiffCommit.is_equivalent_to.

        Args:
            diff1 (bytes, optional):
                Either a diff or ``None``, in which case the
                :py:attr:`default <DEFAULT_COMMIT_FILEDIFF_DATA>` filediff data
                will be used.

            diff2 (bytes, optional):
                Either a diff or ``None``, in which case the
                :py:attr:`default <DEFAULT_COMMIT_FILEDIFF_DATA>` filediff data
                will be used.

        Returns:
            tuple of reviewboard.diffviewer.models.DiffCommit:
            The commits to check for equivalency.
        """
        if diff1 is None:
            diff1 = self.DEFAULT_COMMIT_FILEDIFF_DATA

        if diff2 is None:
            diff2 = self.DEFAULT_COMMIT_FILEDIFF_DATA

        repository = self.create_repository(tool_name='Test')
        self.spy_on(repository.get_file_exists,
                    call_fake=lambda *args, **kwargs: True)
        diffsets = [
            DiffSet.objects.create_empty(repository=repository,
                                         request=None,
                                         basedir='',
                                         revision=revision,
                                         save=True)
            for revision in (1, 2)
        ]

        diffs = (diff1, diff2)

        return tuple(
            DiffCommit.objects.create_from_data(
                repository=repository,
                diff_file_name='diff',
                diff_file_contents=diffs[i],
                parent_diff_file_name=None,
                parent_diff_file_contents=None,
                request=None,
                diffset=diffsets[i],
                commit_id='r1',
                parent_id='r0',
                merge_parent_ids=[],
                author_name='Author Name',
                author_email='author@example.com',
                author_date=timezone.now(),
                committer_name='Committer Name',
                committer_email='committer@example.com',
                committer_date=timezone.now(),
                description='Description',
                commit_type=DiffCommit.COMMIT_CHANGE_TYPE
            )
            for i in (0, 1)
        )

    def test_is_equivalent_to(self):
        """Testing DiffCommit.equivalent_to for equivalent commits"""
        diff_commits = self._setup_equivalent_test()

        self.assertTrue(diff_commits[0].is_equivalent_to(diff_commits[1]))
        self.assertTrue(diff_commits[1].is_equivalent_to(diff_commits[0]))

    def test_is_equivalent_to_false(self):
        """Testing DiffCommit.is_equivalent_to for inequivalent commits"""
        diff_commits = self._setup_equivalent_test(
            b'diff --git a/README b/REAMDE\n'
            b'index 70ea760..51378dc 100644\n'
            b'--- README\n'
            b'+++ README\n'
            b'@ -1,1 +1,1 @@\n'
            b'-blah..\n'
            b'+blah blah blah\n')

        self.assertFalse(diff_commits[0].is_equivalent_to(diff_commits[1]))
        self.assertFalse(diff_commits[1].is_equivalent_to(diff_commits[0]))

    def test_is_equivalent_to_false_filenames(self):
        """Testing DiffCommit.equivalent_to for commits that affect different
        files with the same diff
        """
        diff_commits = self._setup_equivalent_test(
            self.DEFAULT_COMMIT_FILEDIFF_DATA.replace('readme', 'not-readme'))

        self.assertFalse(diff_commits[0].is_equivalent_to(diff_commits[1]))
        self.assertFalse(diff_commits[1].is_equivalent_to(diff_commits[0]))

    def test_is_equivalent_to_cached(self):
        """Testing DiffCommit.is_equivalent_to caches comparison results"""
        diff_commits = self._setup_equivalent_test()

        self.assertTrue(diff_commits[0].is_equivalent_to(diff_commits[1]))

        with self.assertNumQueries(0):
            self.assertTrue(diff_commits[0].is_equivalent_to(diff_commits[1]))
            self.assertTrue(diff_commits[1].is_equivalent_to(diff_commits[0]))

    def test_is_equivalent_to_query_count(self):
        """Testing DiffCommit.is_equivalent_to query count"""
        diff_commits = self._setup_equivalent_test(
            self.DEFAULT_COMMIT_FILEDIFF_DATA +
            b'diff --git a/FOO b/FOO\n'
            b'index 70ea760..51378dc 100644\n'
            b'--- FOO\n'
            b'+++ FOO\n'
            b'@ -1,1 +1,1 @@\n'
            b'-blah..\n'
            b'+blah blah blah\n'
        )

        with self.assertNumQueries(3):
            self.assertFalse(diff_commits[0].is_equivalent_to(diff_commits[1]))


class DiffCommitManagerTests(SpyAgency, TestCase):
    """Unit tests for the DiffCommitManager."""
    fixtures = ['test_scmtools']

    def test_creating_with_diff_data(self):
        """Testing creating a DiffCommit with diff file data"""
        diff = (
            b'diff --git a/README b/README\n'
            b'index d6613f5..5b50866 100644\n'
            b'--- README\n'
            b'+++ README\n'
            b'@ -1,1 +1,1 @@\n'
            b'-blah..\n'
            b'+blah blah\n'
        )

        repository = self.create_repository(tool_name='Test')
        self.spy_on(repository.get_file_exists,
                    call_fake=lambda *args, **kwargs: True)

        diffset = DiffSet.objects.create_empty(
            repository=repository,
            request=None,
            basedir='',
            revision=1,
            save=True)

        raw_date = '2000-01-01 00:00:00-0600'
        parsed_date = dateutil.parser.parse(raw_date)

        merge_parents = ['foo', 'bar', 'baz']

        commit = DiffCommit.objects.create_from_data(
            repository=repository,
            diff_file_name='diff',
            diff_file_contents=diff,
            parent_diff_file_name=None,
            parent_diff_file_contents=None,
            request=None,
            commit_id='r1',
            parent_id='r0',
            merge_parent_ids=merge_parents,
            author_name='Author',
            author_email='author@example.com',
            author_date=parsed_date,
            committer_name='Committer',
            committer_email='committer@example.com',
            committer_date=parsed_date,
            description='Description',
            commit_type='change',
            diffset=diffset)

        self.assertEqual(commit.files.count(), 1)
        self.assertEqual(diffset.files.count(), commit.files.count())
        self.assertEqual(diffset.diff_commit_count, 1)

        self.assertListEqual(map(lambda mp: mp.commit_id,
                                 list(commit.merge_parent_ids.all())),
                             merge_parents)

        # We have to compare regular equality and equality after applying
        # ``strftime`` because two datetimes with different timezone info
        # may be equal
        self.assertEqual(parsed_date, commit.author_date)
        self.assertEqual(parsed_date, commit.committer_date)

        self.assertEqual(
            raw_date,
            commit.author_date.strftime(DiffCommit.DATE_FORMAT))

        self.assertEqual(
            raw_date,
            commit.committer_date.strftime(DiffCommit.DATE_FORMAT))
=======
class DiffSetTests(TestCase):
    """Unit tests for reviewboard.diffviewer.models.DiffSet."""

    fixtures = ['test_scmtools']

    def test_update_revision_from_history_with_diffsets(self):
        """Testing DiffSet.update_revision_from_history with existing diffsets
        """
        repository = self.create_repository(tool_name='Test')
        diffset_history = DiffSetHistory.objects.create()
        diffset_history.diffsets.add(
            self.create_diffset(repository=repository))

        diffset = DiffSet()
        diffset.update_revision_from_history(diffset_history)

        self.assertEqual(diffset.revision, 2)

    def test_update_revision_from_history_without_diffsets(self):
        """Testing DiffSet.update_revision_from_history without existing
        diffsets
        """
        diffset_history = DiffSetHistory.objects.create()

        diffset = DiffSet()
        diffset.update_revision_from_history(diffset_history)

        self.assertEqual(diffset.revision, 1)

    def test_update_revision_from_history_with_revision_already_set(self):
        """Testing DiffSet.update_revision_from_history with revision
        already set
        """
        diffset_history = DiffSetHistory.objects.create()
        diffset = DiffSet(revision=1)

        with self.assertRaises(ValueError):
            diffset.update_revision_from_history(diffset_history)
>>>>>>> d60089a8


class DiffSetManagerTests(SpyAgency, TestCase):
    """Unit tests for DiffSetManager."""
    fixtures = ['test_scmtools']

    def test_creating_with_diff_data(self):
        """Testing creating a DiffSet from diff file data"""
        repository = self.create_repository(tool_name='Test')

        self.spy_on(repository.get_file_exists,
                    call_fake=lambda *args, **kwargs: True)

        diffset = DiffSet.objects.create_from_data(
            repository, 'diff', self.DEFAULT_GIT_FILEDIFF_DATA, None, None,
            None, '/', None)

        self.assertEqual(diffset.files.count(), 1)

    def test_creating_with_diff_data_with_basedir_no_slash(self):
        """Test creating a DiffSet from diff file data with basedir without
        leading slash
        """
        repository = self.create_repository(tool_name='Test')

        self.spy_on(repository.get_file_exists,
                    call_fake=lambda *args, **kwargs: True)

        diffset = DiffSet.objects.create_from_data(
            repository, 'diff', self.DEFAULT_GIT_FILEDIFF_DATA, None, None,
            None, 'trunk/', None)

        self.assertEqual(diffset.files.count(), 1)

        filediff = diffset.files.all()[0]
        self.assertEqual(filediff.source_file, 'trunk/README')
        self.assertEqual(filediff.dest_file, 'trunk/README')

    def test_creating_with_diff_data_with_basedir_slash(self):
        """Test creating a DiffSet from diff file data with basedir with
        leading slash
        """
        repository = self.create_repository(tool_name='Test')

        self.spy_on(repository.get_file_exists,
                    call_fake=lambda *args, **kwargs: True)

        diffset = DiffSet.objects.create_from_data(
            repository, 'diff', self.DEFAULT_GIT_FILEDIFF_DATA, None, None,
            None, '/trunk/', None)

        self.assertEqual(diffset.files.count(), 1)

        filediff = diffset.files.all()[0]
        self.assertEqual(filediff.source_file, 'trunk/README')
        self.assertEqual(filediff.dest_file, 'trunk/README')

    def test_creating_empty_diffset(self):
        """Testing creating an empty DiffSet"""
        repository = self.create_repository(tool_name='Test')

        diffset = DiffSet.objects.create_empty(
            repository=repository,
            request=None,
            basedir='',
            revision=1)

        self.assertEqual(diffset.files.count(), 0)


class UploadDiffFormTests(SpyAgency, TestCase):
    """Unit tests for UploadDiffForm."""
    fixtures = ['test_scmtools']

    def test_creating_diffsets(self):
        """Testing creating a DiffSet from form data"""
        diff_file = SimpleUploadedFile('diff', self.DEFAULT_GIT_FILEDIFF_DATA,
                                       content_type='text/x-patch')

        repository = self.create_repository(tool_name='Test')

        self.spy_on(repository.get_file_exists,
                    call_fake=lambda *args, **kwargs: True)

        form = UploadDiffForm(
            repository=repository,
            data={
                'basedir': '/',
                'base_commit_id': '1234',
            },
            files={
                'path': diff_file,
            })
        self.assertTrue(form.is_valid())

        diffset = form.create(diff_file)
        self.assertEqual(diffset.files.count(), 1)
        self.assertEqual(diffset.basedir, '/')
        self.assertEqual(diffset.base_commit_id, '1234')

    def test_parent_diff_filtering(self):
        """Testing UploadDiffForm and filtering parent diff files"""
        saw_file_exists = {}

        def get_file_exists(repository, filename, revision, *args, **kwargs):
            saw_file_exists[(filename, revision)] = True
            return True

        parent_diff_1 = (
            b'diff --git a/README b/README\n'
            b'index d6613f4..5b50865 100644\n'
            b'--- README\n'
            b'+++ README\n'
            b'@@ -2 +2 @@\n'
            b'-blah..\n'
            b'+blah blah\n'
        )
        parent_diff_2 = (
            b'diff --git a/UNUSED b/UNUSED\n'
            b'index 1234567..5b50866 100644\n'
            b'--- UNUSED\n'
            b'+++ UNUSED\n'
            b'@@ -1,1 +1,1 @@\n'
            b'-foo\n'
            b'+bar\n'
        )
        parent_diff = parent_diff_1 + parent_diff_2

        diff_file = SimpleUploadedFile('diff', self.DEFAULT_GIT_FILEDIFF_DATA,
                                       content_type='text/x-patch')
        parent_diff_file = SimpleUploadedFile('parent_diff', parent_diff,
                                              content_type='text/x-patch')

        repository = self.create_repository(tool_name='Test')
        self.spy_on(repository.get_file_exists, call_fake=get_file_exists)

        form = UploadDiffForm(
            repository=repository,
            data={
                'basedir': '/',
            },
            files={
                'path': diff_file,
                'parent_diff_path': parent_diff_file,
            })
        self.assertTrue(form.is_valid())

        diffset = form.create(diff_file, parent_diff_file)
        self.assertEqual(diffset.files.count(), 1)

        filediff = diffset.files.get()
        self.assertEqual(filediff.diff, self.DEFAULT_GIT_FILEDIFF_DATA)
        self.assertEqual(filediff.parent_diff, parent_diff_1)

        self.assertIn(('/README', 'd6613f4'), saw_file_exists)
        self.assertNotIn(('/UNUSED', '1234567'), saw_file_exists)
        self.assertEqual(len(saw_file_exists), 1)

    def test_mercurial_parent_diff_base_rev(self):
        """Testing that the correct base revision is used for Mercurial diffs
        """
        diff = (
            b'# Node ID a6fc203fee9091ff9739c9c00cd4a6694e023f48\n'
            b'# Parent  7c4735ef51a7c665b5654f1a111ae430ce84ebbd\n'
            b'diff --git a/doc/readme b/doc/readme\n'
            b'--- a/doc/readme\n'
            b'+++ b/doc/readme\n'
            b'@@ -1,3 +1,3 @@\n'
            b' Hello\n'
            b'-\n'
            b'+...\n'
            b' goodbye\n'
        )

        parent_diff = (
            b'# Node ID 7c4735ef51a7c665b5654f1a111ae430ce84ebbd\n'
            b'# Parent  661e5dd3c4938ecbe8f77e2fdfa905d70485f94c\n'
            b'diff --git a/doc/newfile b/doc/newfile\n'
            b'new file mode 100644\n'
            b'--- /dev/null\n'
            b'+++ b/doc/newfile\n'
            b'@@ -0,0 +1,1 @@\n'
            b'+Lorem ipsum\n'
        )

        if not has_module('mercurial'):
            raise nose.SkipTest("Hg is not installed")

        diff_file = SimpleUploadedFile('diff', diff,
                                       content_type='text/x-patch')
        parent_diff_file = SimpleUploadedFile('parent_diff', parent_diff,
                                              content_type='text/x-patch')

        repository = Repository.objects.create(
            name='Test HG',
            path='scmtools/testdata/hg_repo',
            tool=Tool.objects.get(name='Mercurial'))

        form = UploadDiffForm(
            repository=repository,
            files={
                'path': diff_file,
                'parent_diff_path': parent_diff_file,
            })
        self.assertTrue(form.is_valid())

        diffset = form.create(diff_file, parent_diff_file)
        self.assertEqual(diffset.files.count(), 1)

        filediff = diffset.files.get()

        self.assertEqual(filediff.source_revision,
                         '661e5dd3c4938ecbe8f77e2fdfa905d70485f94c')

    def test_moved_parent_filediff(self):
        """Test creating a Diffset from form data where the parent diff is only
        a rename"""
        revisions = [
            b'93e6b3e8944c48737cb11a1e52b046fa30aea7a9',
            b'4839fc480f47ca59cf05a9c39410ea744d1e17a2',
        ]

        parent_diff = SimpleUploadedFile(
            'parent_diff',
            (b'diff --git a/foo b/bar\n'
             b'similarity index 100%%\n'
             b'rename from foo\n'
             b'rename to bar\n'),
            content_type='text/x-patch')

        diff = SimpleUploadedFile(
            'diff',
            (b'diff --git a/bar b/bar\n'
             b'index %s..%s 100644\n'
             b'--- a/bar\n'
             b'+++ b/bar\n'
             b'@@ -1,2 +1,3 @@\n'
             b' Foo\n'
             b'+Bar\n') % (revisions[0], revisions[1]),
            content_type='text/x-patch')

        repository = self.create_repository(tool_name='Test')
        self.spy_on(repository.get_file_exists,
                    call_fake=lambda *args, **kwargs: True)
        # We will only be making one call to get_file and we can fake it out.
        self.spy_on(repository.get_file,
                    call_fake=lambda *args, **kwargs: b'Foo\n')
        self.spy_on(diffutils.patch)

        form = UploadDiffForm(repository=repository,
                              data={
                                  'basedir': '/',
                              },
                              files={
                                  'path': diff,
                                  'parent_diff_path': parent_diff,
                              })

        self.assertTrue(form.is_valid())

        diffset = form.create(diff, parent_diff)

        self.assertEqual(diffset.files.count(), 1)

        f = diffset.files.get()

        self.assertEqual(f.source_revision, revisions[0])
        self.assertEqual(f.dest_detail, revisions[1])

        # We shouldn't call out to patch because the parent diff is just a
        # rename.
        original_file = diffutils.get_original_file(f, None, ['ascii'])
        self.assertTrue(repository.get_file.spy.called)
        self.assertEqual(original_file, b'Foo\n')
        self.assertFalse(diffutils.patch.spy.called)

        patched_file = diffutils.get_patched_file(original_file, f, None)
        self.assertEqual(patched_file, b'Foo\nBar\n')
        self.assertTrue(diffutils.patch.spy.called)

    def test_moved_modified_parent_filediff(self):
        """Test creating a Diffset from form data where the parent diff is a
        rename and a modify"""
        revisions = [
            b'93e6b3e8944c48737cb11a1e52b046fa30aea7a9',
            b'4839fc480f47ca59cf05a9c39410ea744d1e17a2',
            b'04861c126cfebd7e7cb93045ab0bff4a7acc4cf2',
        ]

        parent_diff = SimpleUploadedFile(
            'parent_diff',
            (b'diff --git a/foo b/bar\n'
             b'similarity index 55%%\n'
             b'rename from foo\n'
             b'rename to bar\n'
             b'index %s..%s 100644\n'
             b'--- a/foo\n'
             b'+++ b/bar\n'
             b'@@ -1,2 +1,3 @@\n'
             b' Foo\n'
             b'+Bar\n') % (revisions[0], revisions[1]),
            content_type='text/x-patch')

        diff = SimpleUploadedFile(
            'diff',
            (b'diff --git a/bar b/bar\n'
             b'index %s..%s 100644\n'
             b'--- a/bar\n'
             b'+++ b/bar\n'
             b'@@ -1,3 +1,4 @@\n'
             b' Foo\n'
             b' Bar\n'
             b'+Baz\n') % (revisions[1], revisions[2]),
            content_type='text/x-patch')

        repository = self.create_repository(tool_name='Test')
        self.spy_on(repository.get_file_exists,
                    call_fake=lambda *args, **kwargs: True)
        # We will only be making one call to get_file and we can fake it out.
        self.spy_on(repository.get_file,
                    call_fake=lambda *args, **kwargs: b'Foo\n')
        self.spy_on(diffutils.patch)

        form = UploadDiffForm(repository=repository,
                              data={
                                'basedir': '/',
                              },
                              files={
                                'path': diff,
                                'parent_diff_path': parent_diff,
                              })

        self.assertTrue(form.is_valid())

        diffset = form.create(diff, parent_diff)

        self.assertEqual(diffset.files.count(), 1)

        f = diffset.files.get()

        self.assertEqual(f.source_revision, revisions[0])
        self.assertEqual(f.dest_detail, revisions[2])

        original_file = diffutils.get_original_file(f, None, ['ascii'])
        self.assertEqual(original_file, b'Foo\nBar\n')
        self.assertTrue(diffutils.patch.spy.called)

        patched_file = diffutils.get_patched_file(original_file, f, None)
        self.assertEqual(patched_file, b'Foo\nBar\nBaz\n')
        self.assertEqual(len(diffutils.patch.spy.calls), 2)


class UploadDiffCommitFormTests(SpyAgency, TestCase):
    """Unit tests for UploadDiffCommitForm."""
    fixtures = ['test_scmtools', 'test_users']

    def test_creating_commit(self):
        """Testing creating a DiffCommit with form data"""
        diff = (
            b'diff --git a/README b/README\n'
            b'index d6613f5..5b50866 100644\n'
            b'--- README\n'
            b'+++ README\n'
            b'@ -1,1 +1,1 @@\n'
            b'-blah..\n'
            b'+blah blah\n'
        )

        diff_file = SimpleUploadedFile('diff', diff,
                                       content_type='text/x-patch')

        repository = self.create_repository(tool_name='Test')
        review_request = self.create_review_request(repository=repository)

        self.spy_on(repository.get_file_exists,
                    call_fake=lambda *args, **kwargs: True)

        raw_date = '2000-01-01 00:00:00-0600'
        parsed_date = dateutil.parser.parse(raw_date)
        merge_parents = ['foo', 'bar', 'baz']

        form = UploadDiffCommitForm(
            review_request=review_request,
            data={
                'author_name': 'Author name',
                'author_email': 'author@example.com',
                'author_date': raw_date,

                'committer_name': 'Committer name',
                'committer_email': 'committer@example.com',
                'committer_date': raw_date,

                'description': 'Description',
                'commit_id': 'r1',
                'parent_id': 'r0',
                'commit_type': 'change',

                'merge_parent_ids': ','.join(merge_parents)
            },
            files={
                'path': diff_file,
            }
        )

        self.assertTrue(form.is_valid())

        diffset = self.create_diffset(repository=repository)
        commit = form.create(diffset, diff_file, None)

        self.assertEqual(commit.files.count(), 1)
        self.assertEqual(diffset.diff_commit_count, 1)

        # We have to compare regular equality and equality after applying
        # ``strftime`` because two datetimes with different timezone info
        # may be equal
        self.assertEqual(commit.author_date, parsed_date)
        self.assertEqual(commit.committer_date, parsed_date)

        self.assertEqual(raw_date,
                         commit.author_date.strftime(DiffCommit.DATE_FORMAT))
        self.assertEqual(
            raw_date,
            commit.committer_date.strftime(DiffCommit.DATE_FORMAT))

        self.assertListEqual(
            list(commit.merge_parent_ids.values_list('commit_id', flat=True)),
            merge_parents)

    def test_original_commit_ids(self):
        """Testing creating a DiffCommit with original_commit_ids for an
        additional diff revision
        """
        repository = self.create_repository(tool_name='Test')
        self.spy_on(repository.get_file_exists,
                    call_fake=lambda *args, **kwargs: True)

        review_request = self.create_review_request(repository=repository)

        diffsets = [
            self.create_diffset(review_request),
            self.create_diffset(review_request, draft=True, revision=2),
        ]

        self.create_diff_commit(diffsets[0], repository, 'r1', 'r0')
        self.create_diff_commit(
            diffsets[0], repository, 'r2', 'r1',
            diff_contents=(
                b'diff --git a/readme b/readme\n'
                b'index 5b50866..27bc727 100644\n'
                b'--- a/readme\n'
                b'+++ b/readme\n'
                b'@@ -1,3 +1,4 @@\n'
                b' Hello there\n'
                b' \n'
                b' Oh hi!\n'
                b'+Goodbye!\n'
            ))

        diff = SimpleUploadedFile(
            'diff',
            b'diff --git a/readme b/readme\n'
            b'index d6613f5..27bc727 100644\n'
            b'--- a/readme\n'
            b'+++ b/readme\n'
            b'@@ -1 +1,4 @@\n'
            b' Hello there\n'
            b'+\n'
            b'+Oh hi!\n'
            b'+Foo\n',
            'text/x-patch')

        form = UploadDiffCommitForm(
            review_request,
            data={
                'author_name': 'Author name',
                'author_email': 'author@example.com',
                'author_date': timezone.now().strftime(DiffCommit.DATE_FORMAT),
                'description': 'Description',
                'commit_id': 'r3',
                'parent_id': 'r0',
                'commit_type': 'change',
                'original_commit_ids': 'r1,r2',
            },
            files={
                'path': diff,
            })

        self.assertTrue(form.is_valid())

        commit = form.create(diffsets[1], diff)
        self.assertSetEqual(
            set(commit.original_commits.all()),
            set(DiffCommit.objects.filter(diffset__id=diffsets[0].pk,
                                          commit_id__in=('r1', 'r2'))))

    def test_original_commit_ids_initial_diffset(self):
        """Testing creating a DiffCommit with original_commit_ids for the
        initial diff revision
        """
        repository = self.create_repository(tool_name='Test')
        self.spy_on(repository.get_file_exists,
                    call_fake=lambda *args, **kwargs: True)

        review_request = self.create_review_request(repository=repository)
        diffset = self.create_diffset(review_request=review_request,
                                      draft=True)

        diff = SimpleUploadedFile('diff', self.DEFAULT_COMMIT_FILEDIFF_DATA,
                                  'text/x-patch')

        form = UploadDiffCommitForm(
            review_request,
            data={
                'author_name': 'Author name',
                'author_email': 'author@example.com',
                'author_date': timezone.now().strftime(DiffCommit.DATE_FORMAT),
                'description': 'Description',
                'commit_id': 'r1',
                'parent_id': 'r0',
                'commit_type': 'change',
                'original_commit_ids': 'foo,bar,baz',
            },
            files={
                'path': diff,
            })

        self.assertTrue(form.is_valid())
        commit = form.create(diffset, diff)

        self.assertQuerysetEqual(commit.original_commits.all(), [])

    def test_original_commit_ids_invalid(self):
        """Testing creating a DiffCommit with invalid original_commit_ids for
        an additional diff revision
        """
        repository = self.create_repository(tool_name='Test')
        review_request = self.create_review_request(repository=repository)
        diff = SimpleUploadedFile('diff', self.DEFAULT_COMMIT_FILEDIFF_DATA,
                                  'text/x-patch')

        self.create_diffset(review_request)

        form = UploadDiffCommitForm(
            review_request,
            data={
                'author_name': 'Author name',
                'author_email': 'author@example.com',
                'author_date': timezone.now().strftime(DiffCommit.DATE_FORMAT),
                'description': 'Description',
                'commit_id': 'r1',
                'parent_id': 'r0',
                'commit_type': 'change',
                'original_commit_ids': 'foo,bar,baz',
            },
            files={
                'path': diff,
            })

        self.assertFalse(form.is_valid())
        self.assertIn('original_commit_ids', form.errors)
        self.assertEqual(len(form.errors['original_commit_ids']), 3)


class ProcessorsTests(TestCase):
    """Unit tests for diff processors."""

    def test_filter_interdiff_opcodes(self):
        """Testing filter_interdiff_opcodes"""
        opcodes = [
            ('insert', 0, 0, 0, 1),
            ('equal', 0, 5, 1, 5),
            ('delete', 5, 10, 5, 5),
            ('equal', 10, 25, 5, 20),
            ('replace', 25, 26, 20, 21),
            ('equal', 26, 40, 21, 35),
            ('insert', 40, 40, 35, 45),
        ]
        self._sanity_check_opcodes(opcodes)

        # NOTE: Only the "@@" lines and the lines leading up to the first
        #       change in a chunk matter to the processor for this test,
        #       so the rest can be left out.
        orig_diff = (
            '@@ -22,7 +22,7 @@\n'
            ' #\n #\n #\n-#\n'
        )
        new_diff = (
            '@@ -2,11 +2,6 @@\n'
            ' #\n #\n #\n-#\n'
            '@@ -22,7 +22,7 @@\n'
            ' #\n #\n #\n-#\n'
        )

        new_opcodes = list(filter_interdiff_opcodes(opcodes, orig_diff,
                                                    new_diff))

        self.assertEqual(new_opcodes, [
            ('filtered-equal', 0, 0, 0, 1),
            ('filtered-equal', 0, 5, 1, 5),
            ('filtered-equal', 5, 10, 5, 5),
            ('equal', 10, 25, 5, 20),
            ('replace', 25, 26, 20, 21),
            ('equal', 26, 28, 21, 23),
            ('filtered-equal', 28, 40, 23, 35),
            ('filtered-equal', 40, 40, 35, 45),
        ])
        self._sanity_check_opcodes(new_opcodes)

    def test_filter_interdiff_opcodes_replace_after_valid_ranges(self):
        """Testing filter_interdiff_opcodes with replace after valid range"""
        # While developing the fix for replace lines in
        # https://reviews.reviewboard.org/r/6030/, an iteration of the fix
        # broke replace lines when one side exceeded its last range found in
        # the diff.
        opcodes = [
            ('replace', 12, 13, 5, 6),
        ]
        self._sanity_check_opcodes(opcodes)

        # NOTE: Only the "@@" lines and the lines leading up to the first
        #       change in a chunk matter to the processor for this test,
        #       so the rest can be left out.
        orig_diff = (
            '@@ -2,7 +2,7 @@\n'
            ' #\n #\n #\n-#\n'
        )
        new_diff = (
            '@@ -2,7 +2,7 @@\n'
            ' #\n #\n #\n-#\n'
        )

        new_opcodes = list(filter_interdiff_opcodes(opcodes, orig_diff,
                                                    new_diff))

        self.assertEqual(new_opcodes, [
            ('replace', 12, 13, 5, 6),
        ])
        self._sanity_check_opcodes(new_opcodes)

    def test_filter_interdiff_opcodes_1_line(self):
        """Testing filter_interdiff_opcodes with a 1 line file"""
        opcodes = [
            ('replace', 0, 1, 0, 1),
        ]
        self._sanity_check_opcodes(opcodes)

        # NOTE: Only the "@@" lines and the lines leading up to the first
        #       change in a chunk matter to the processor for this test,
        #       so the rest can be left out.
        orig_diff = (
            '@@ -0,0 +1 @@\n'
            '+#\n'
        )
        new_diff = (
            '@@ -0,0 +1 @@\n'
            '+##\n'
        )

        new_opcodes = list(filter_interdiff_opcodes(opcodes, orig_diff,
                                                    new_diff))

        self.assertEqual(new_opcodes, [
            ('replace', 0, 1, 0, 1),
        ])
        self._sanity_check_opcodes(new_opcodes)

    def test_filter_interdiff_opcodes_early_change(self):
        """Testing filter_interdiff_opcodes with a change early in the file"""
        opcodes = [
            ('replace', 2, 3, 2, 3),
        ]
        self._sanity_check_opcodes(opcodes)

        # NOTE: Only the "@@" lines and the lines leading up to the first
        #       change in a chunk matter to the processor for this test,
        #       so the rest can be left out.
        orig_diff = (
            '@@ -1,5 +1,5 @@\n'
            ' #\n#\n+#\n'
        )
        new_diff = (
            '@@ -1,5 +1,5 @@\n'
            ' #\n#\n+#\n'
        )

        new_opcodes = list(filter_interdiff_opcodes(opcodes, orig_diff,
                                                    new_diff))

        self.assertEqual(new_opcodes, [
            ('replace', 2, 3, 2, 3),
        ])
        self._sanity_check_opcodes(new_opcodes)

    def test_filter_interdiff_opcodes_with_inserts_right(self):
        """Testing filter_interdiff_opcodes with inserts on the right"""
        # These opcodes were taken from the r1-r2 interdiff at
        # http://reviews.reviewboard.org/r/4221/
        opcodes = [
            ('equal', 0, 141, 0, 141),
            ('replace', 141, 142, 141, 142),
            ('insert', 142, 142, 142, 144),
            ('equal', 142, 165, 144, 167),
            ('replace', 165, 166, 167, 168),
            ('insert', 166, 166, 168, 170),
            ('equal', 166, 190, 170, 194),
            ('insert', 190, 190, 194, 197),
            ('equal', 190, 232, 197, 239),
        ]
        self._sanity_check_opcodes(opcodes)

        # NOTE: Only the "@@" lines and the lines leading up to the first
        #       change in a chunk matter to the processor for this test,
        #       so the rest can be left out.
        orig_diff = (
            '@@ -0,0 +1,232 @@\n'
            ' #\n #\n #\n+#\n'
        )
        new_diff = (
            '@@ -0,0 +1,239 @@\n'
            ' #\n #\n #\n+#\n'
        )

        new_opcodes = list(filter_interdiff_opcodes(opcodes, orig_diff,
                                                    new_diff))

        self.assertEqual(new_opcodes, [
            ('filtered-equal', 0, 141, 0, 141),
            ('replace', 141, 142, 141, 142),
            ('insert', 142, 142, 142, 144),
            ('equal', 142, 165, 144, 167),
            ('replace', 165, 166, 167, 168),
            ('insert', 166, 166, 168, 170),
            ('equal', 166, 190, 170, 194),
            ('insert', 190, 190, 194, 197),
            ('equal', 190, 232, 197, 239),
        ])
        self._sanity_check_opcodes(new_opcodes)

    def test_filter_interdiff_opcodes_with_many_ignorable_ranges(self):
        """Testing filter_interdiff_opcodes with many ignorable ranges"""
        # These opcodes were taken from the r1-r2 interdiff at
        # http://reviews.reviewboard.org/r/4257/
        opcodes = [
            ('equal', 0, 631, 0, 631),
            ('replace', 631, 632, 631, 632),
            ('insert', 632, 632, 632, 633),
            ('equal', 632, 882, 633, 883),
        ]
        self._sanity_check_opcodes(opcodes)

        # NOTE: Only the "@@" lines and the lines leading up to the first
        #       change in a chunk matter to the processor for this test,
        #       so the rest can be left out.
        orig_diff = '\n'.join([
            '@@ -413,6 +413,8 @@\n'
            ' #\n #\n #\n+#\n'
            '@@ -422,9 +424,13 @@\n'
            ' #\n #\n #\n+#\n'
            '@@ -433,6 +439,8 @@\n'
            ' #\n #\n #\n+#\n'
            '@@ -442,6 +450,9 @@\n'
            ' #\n #\n #\n+#\n'
            '@@ -595,6 +605,205 @@\n'
            ' #\n #\n #\n+#\n'
            '@@ -636,6 +845,36 @@\n'
            ' #\n #\n #\n+#\n'
        ])
        new_diff = '\n'.join([
            '@@ -413,6 +413,8 @@\n'
            ' #\n #\n #\n+#\n'
            '@@ -422,9 +424,13 @@\n'
            ' #\n #\n #\n+#\n'
            '@@ -433,6 +439,8 @@\n'
            ' #\n #\n #\n+#\n'
            '@@ -442,6 +450,8 @@\n'
            ' #\n #\n #\n+#\n'
            '@@ -595,6 +605,206 @@\n'
            ' #\n #\n #\n+#\n'
            '@@ -636,6 +846,36 @@\n'
            ' #\n #\n #\n+#\n'
        ])

        new_opcodes = list(filter_interdiff_opcodes(opcodes, orig_diff,
                                                    new_diff))

        self.assertEqual(new_opcodes, [
            ('filtered-equal', 0, 631, 0, 631),
            ('replace', 631, 632, 631, 632),
            ('insert', 632, 632, 632, 633),
            ('equal', 632, 809, 633, 810),
            ('filtered-equal', 809, 882, 810, 883),
        ])
        self._sanity_check_opcodes(new_opcodes)

    def test_filter_interdiff_opcodes_with_replace_overflowing_range(self):
        """Testing filter_interdiff_opcodes with replace overflowing range"""
        # In the case where there's a replace chunk with i2 or j2 larger than
        # the end position of the current range, the chunk would get chopped,
        # and the two replace ranges could be unequal. This broke an assertion
        # check when generating opcode metadata, and would result in a
        # corrupt-looking diff.
        #
        # This is bug #3440
        #
        # Before the fix, the below opcodes and diff ranges would result
        # in the replace turning into (2, 6, 2, 15), instead of staying at
        # (2, 15, 2, 15).
        #
        # This only really tends to happen in early ranges (since the range
        # numbers are small), but could also happen further into the diff
        # if a replace range is huge on one side.
        opcodes = [
            ('equal', 0, 2, 0, 2),
            ('replace', 2, 100, 2, 100),
        ]
        self._sanity_check_opcodes(opcodes)

        # NOTE: Only the "@@" lines and the lines leading up to the first
        #       change in a chunk matter to the processor for this test,
        #       so the rest can be left out.
        orig_diff = ''.join([
            '@@ -1,4 +1,5 @@\n',
            '-#\n',
            '@@ -8,18 +9,19 @\n'
            ' #\n #\n #\n+#\n',
        ])
        new_diff = ''.join([
            '@@ -1,10 +1,14 @@\n'
            '-#\n',
        ])

        new_opcodes = list(filter_interdiff_opcodes(opcodes, orig_diff,
                                                    new_diff))

        self.assertEqual(new_opcodes, [
            ('equal', 0, 2, 0, 2),
            ('replace', 2, 15, 2, 15),
            ('filtered-equal', 15, 100, 15, 100),
        ])
        self._sanity_check_opcodes(new_opcodes)

    def test_filter_interdiff_opcodes_with_trailing_context(self):
        """Testing filter_interdiff_opcodes with trailing context"""
        opcodes = [
            ('replace', 0, 13, 0, 13),
            ('insert', 13, 13, 13, 14),
            ('replace', 13, 20, 14, 21),
        ]
        self._sanity_check_opcodes(opcodes)

        orig_diff = (
            '@@ -10,5 +10,6 @@\n'
            ' #\n #\n #\n+#\n #\n #\n'
        )
        new_diff = (
            '@@ -10,6 +10,7 @@\n'
            ' #\n #\n #\n #\n+##\n #\n #\n'
        )

        new_opcodes = list(filter_interdiff_opcodes(opcodes, orig_diff,
                                                    new_diff))

        self.assertEqual(new_opcodes, [
            ('filtered-equal', 0, 13, 0, 13),
            ('insert', 13, 13, 13, 14),
            ('filtered-equal', 13, 20, 14, 21),
        ])
        self._sanity_check_opcodes(new_opcodes)

    def test_post_process_filtered_equals(self):
        """Testing post_process_filtered_equals"""
        opcodes = [
            ('equal', 0, 10, 0, 10, {}),
            ('insert', 10, 20, 0, 10, {}),
            ('equal', 20, 30, 10, 20, {}),
            ('equal', 30, 40, 20, 30, {}),
            ('filtered-equal', 40, 50, 30, 40, {}),
        ]

        new_opcodes = list(post_process_filtered_equals(opcodes))

        self.assertEqual(
            new_opcodes,
            [
                ('equal', 0, 10, 0, 10, {}),
                ('insert', 10, 20, 0, 10, {}),
                ('equal', 20, 50, 10, 40, {}),
            ])

    def test_post_process_filtered_equals_with_indentation(self):
        """Testing post_process_filtered_equals with indentation changes"""
        opcodes = [
            ('equal', 0, 10, 0, 10, {}),
            ('insert', 10, 20, 0, 10, {}),
            ('equal', 20, 30, 10, 20, {
                'indentation_changes': {
                    '21-11': (True, 4),
                }
            }),
            ('equal', 30, 40, 20, 30, {}),
            ('filtered-equal', 30, 50, 20, 40, {}),
        ]

        new_opcodes = list(post_process_filtered_equals(opcodes))

        self.assertEqual(
            new_opcodes,
            [
                ('equal', 0, 10, 0, 10, {}),
                ('insert', 10, 20, 0, 10, {}),
                ('equal', 20, 30, 10, 20, {
                    'indentation_changes': {
                        '21-11': (True, 4),
                    }
                }),
                ('equal', 30, 50, 20, 40, {}),
            ])

    def test_post_process_filtered_equals_with_adjacent_indentation(self):
        """Testing post_process_filtered_equals with
        adjacent indentation changes
        """
        opcodes = [
            ('equal', 0, 10, 0, 10, {}),
            ('insert', 10, 20, 0, 10, {}),
            ('equal', 20, 30, 10, 20, {
                'indentation_changes': {
                    '21-11': (True, 4),
                }
            }),
            ('equal', 30, 40, 20, 30, {
                'indentation_changes': {
                    '31-21': (False, 8),
                }
            }),
            ('filtered-equal', 40, 50, 30, 40, {}),
        ]

        new_opcodes = list(post_process_filtered_equals(opcodes))

        self.assertEqual(
            new_opcodes,
            [
                ('equal', 0, 10, 0, 10, {}),
                ('insert', 10, 20, 0, 10, {}),
                ('equal', 20, 30, 10, 20, {
                    'indentation_changes': {
                        '21-11': (True, 4),
                    }
                }),
                ('equal', 30, 40, 20, 30, {
                    'indentation_changes': {
                        '31-21': (False, 8),
                    }
                }),
                ('equal', 40, 50, 30, 40, {}),
            ])

    def _sanity_check_opcodes(self, opcodes):
        prev_i2 = None
        prev_j2 = None

        for tag, i1, i2, j1, j2 in opcodes:
            if tag == 'replace':
                self.assertEqual((i2 - i1), (j2 - j1))

            if prev_i2 is not None and prev_j2 is not None:
                self.assertEqual(i1, prev_i2)
                self.assertEqual(j1, prev_j2)

            prev_i2 = i2
            prev_j2 = j2


class RawDiffChunkGeneratorTests(TestCase):
    """Unit tests for RawDiffChunkGenerator."""

    @property
    def generator(self):
        """Create a dummy generator for tests that need it.

        This generator will be void of any content. It's intended for
        use in tests that need to operate on its utility functions.
        """
        return RawDiffChunkGenerator('', '', '', '')

    def test_get_chunks(self):
        """Testing RawDiffChunkGenerator.get_chunks"""
        old = (
            b'This is line 1\n'
            b'Another line\n'
            b'Line 3.\n'
            b'la de da.\n'
        )

        new = (
            b'This is line 1\n'
            b'Line 3.\n'
            b'la de doo.\n'
        )

        generator = RawDiffChunkGenerator(old, new, 'file1', 'file2')
        chunks = list(generator.get_chunks())

        self.assertEqual(len(chunks), 4)
        self.assertEqual(chunks[0]['change'], 'equal')
        self.assertEqual(chunks[1]['change'], 'delete')
        self.assertEqual(chunks[2]['change'], 'equal')
        self.assertEqual(chunks[3]['change'], 'replace')

    def test_indent_spaces(self):
        """Testing RawDiffChunkGenerator._serialize_indentation with spaces"""
        self.assertEqual(
            self.generator._serialize_indentation('    ', 4),
            ('&gt;&gt;&gt;&gt;', ''))

    def test_indent_tabs(self):
        """Testing RawDiffChunkGenerator._serialize_indentation with tabs"""
        self.assertEqual(
            self.generator._serialize_indentation('\t', 8),
            ('&mdash;&mdash;&mdash;&mdash;&mdash;&mdash;&gt;|', ''))

    def test_indent_spaces_and_tabs(self):
        """Testing RawDiffChunkGenerator._serialize_indentation
        with spaces and tabs
        """
        self.assertEqual(
            self.generator._serialize_indentation('   \t', 8),
            ('&gt;&gt;&gt;&mdash;&mdash;&mdash;&gt;|', ''))

    def test_indent_tabs_and_spaces(self):
        """Testing RawDiffChunkGenerator._serialize_indentation
        with tabs and spaces
        """
        self.assertEqual(
            self.generator._serialize_indentation('\t   ', 11),
            ('&mdash;&mdash;&mdash;&mdash;&mdash;&mdash;&gt;|&gt;&gt;&gt;',
             ''))

    def test_indent_9_spaces_and_tab(self):
        """Testing RawDiffChunkGenerator._serialize_indentation
        with 9 spaces and tab
        """
        self.assertEqual(
            self.generator._serialize_indentation('       \t', 8),
            ('&gt;&gt;&gt;&gt;&gt;&gt;&gt;|', ''))

    def test_indent_8_spaces_and_tab(self):
        """Testing RawDiffChunkGenerator._serialize_indentation
        with 8 spaces and tab
        """
        self.assertEqual(
            self.generator._serialize_indentation('      \t', 8),
            ('&gt;&gt;&gt;&gt;&gt;&gt;&gt;|', ''))

    def test_indent_7_spaces_and_tab(self):
        """Testing RawDiffChunkGenerator._serialize_indentation
        with 7 spaces and tab
        """
        self.assertEqual(
            self.generator._serialize_indentation('     \t', 8),
            ('&gt;&gt;&gt;&gt;&gt;&mdash;&gt;|', ''))

    def test_unindent_spaces(self):
        """Testing RawDiffChunkGenerator._serialize_unindentation with spaces
        """
        self.assertEqual(
            self.generator._serialize_unindentation('    ', 4),
            ('&lt;&lt;&lt;&lt;', ''))

    def test_unindent_tabs(self):
        """Testing RawDiffChunkGenerator._serialize_unindentation with tabs"""
        self.assertEqual(
            self.generator._serialize_unindentation('\t', 8),
            ('|&lt;&mdash;&mdash;&mdash;&mdash;&mdash;&mdash;', ''))

    def test_unindent_spaces_and_tabs(self):
        """Testing RawDiffChunkGenerator._serialize_unindentation
        with spaces and tabs
        """
        self.assertEqual(
            self.generator._serialize_unindentation('   \t', 8),
            ('&lt;&lt;&lt;|&lt;&mdash;&mdash;&mdash;', ''))

    def test_unindent_tabs_and_spaces(self):
        """Testing RawDiffChunkGenerator._serialize_unindentation
        with tabs and spaces
        """
        self.assertEqual(
            self.generator._serialize_unindentation('\t   ', 11),
            ('|&lt;&mdash;&mdash;&mdash;&mdash;&mdash;&mdash;&lt;&lt;&lt;',
             ''))

    def test_unindent_9_spaces_and_tab(self):
        """Testing RawDiffChunkGenerator._serialize_unindentation
        with 9 spaces and tab
        """
        self.assertEqual(
            self.generator._serialize_unindentation('       \t', 8),
            ('&lt;&lt;&lt;&lt;&lt;&lt;&lt;|', ''))

    def test_unindent_8_spaces_and_tab(self):
        """Testing RawDiffChunkGenerator._serialize_unindentation
        with 8 spaces and tab
        """
        self.assertEqual(
            self.generator._serialize_unindentation('      \t', 8),
            ('&lt;&lt;&lt;&lt;&lt;&lt;|&lt;', ''))

    def test_unindent_7_spaces_and_tab(self):
        """Testing RawDiffChunkGenerator._serialize_unindentation
        with 7 spaces and tab
        """
        self.assertEqual(
            self.generator._serialize_unindentation('     \t', 8),
            ('&lt;&lt;&lt;&lt;&lt;|&lt;&mdash;', ''))

    def test_highlight_indent(self):
        """Testing RawDiffChunkGenerator._highlight_indentation
        with indentation
        """
        self.assertEqual(
            self.generator._highlight_indentation(
                '',
                '        foo',
                True, 4, 4),
            ('', '<span class="indent">&gt;&gt;&gt;&gt;</span>    foo'))

    def test_highlight_indent_with_adjacent_tag(self):
        """Testing RawDiffChunkGenerator._highlight_indentation
        with indentation and adjacent tag wrapping whitespace
        """
        self.assertEqual(
            self.generator._highlight_indentation(
                '',
                '<span class="s"> </span>foo',
                True, 1, 1),
            ('',
             '<span class="s"><span class="indent">&gt;</span></span>foo'))

    def test_highlight_indent_with_unexpected_chars(self):
        """Testing RawDiffChunkGenerator._highlight_indentation
        with indentation and unexpected markup chars
        """
        self.assertEqual(
            self.generator._highlight_indentation(
                '',
                ' <span>  </span> foo',
                True, 4, 2),
            ('', ' <span>  </span> foo'))

    def test_highlight_unindent(self):
        """Testing RawDiffChunkGenerator._highlight_indentation
        with unindentation
        """
        self.assertEqual(
            self.generator._highlight_indentation(
                '        foo',
                '',
                False, 4, 4),
            ('<span class="unindent">&lt;&lt;&lt;&lt;</span>    foo', ''))

    def test_highlight_unindent_with_adjacent_tag(self):
        """Testing RawDiffChunkGenerator._highlight_indentation
        with unindentation and adjacent tag wrapping whitespace
        """
        self.assertEqual(
            self.generator._highlight_indentation(
                '<span class="s"> </span>foo',
                '',
                False, 1, 1),
            ('<span class="s"><span class="unindent">&lt;</span></span>foo',
             ''))

    def test_highlight_unindent_with_unexpected_chars(self):
        """Testing RawDiffChunkGenerator._highlight_indentation
        with unindentation and unexpected markup chars
        """
        self.assertEqual(
            self.generator._highlight_indentation(
                ' <span>  </span> foo',
                '',
                False, 4, 2),
            (' <span>  </span> foo', ''))

    def test_highlight_unindent_with_replacing_last_tab_with_spaces(self):
        """Testing RawDiffChunkGenerator._highlight_indentation
        with unindentation and replacing last tab with spaces
        """
        self.assertEqual(
            self.generator._highlight_indentation(
                '<span>\t\t        </span> foo',
                '',
                False, 2, 16),
            ('<span><span class="unindent">'
             '|&lt;&mdash;&mdash;&mdash;&mdash;&mdash;&mdash;'
             '|&lt;&mdash;&mdash;&mdash;&mdash;&mdash;&mdash;'
             '</span>        </span> foo', ''))

    def test_highlight_unindent_with_replacing_3_tabs_with_tab_spaces(self):
        """Testing RawDiffChunkGenerator._highlight_indentation
        with unindentation and replacing 3 tabs with 1 tab and 8 spaces
        """
        self.assertEqual(
            self.generator._highlight_indentation(
                '<span>\t        </span> foo',
                '',
                False, 1, 24),
            ('<span><span class="unindent">'
             '|&lt;&mdash;&mdash;&mdash;&mdash;&mdash;&mdash;'
             '</span>        </span> foo', ''))


class DiffOpcodeGeneratorTests(TestCase):
    """Unit tests for DiffOpcodeGenerator."""
    def setUp(self):
        self.generator = get_diff_opcode_generator(MyersDiffer('', ''))

    def test_indentation_with_spaces(self):
        """Testing DiffOpcodeGenerator._calculate_indentation
        with indenting spaces
        """
        self.assertEqual(
            self.generator._compute_line_indentation(
                '    foo',
                '        foo'),
            (True, 4, 4))

    def test_indentation_with_tabs(self):
        """Testing DiffOpcodeGenerator._calculate_indentation
        with indenting tabs
        """
        self.assertEqual(
            self.generator._compute_line_indentation(
                '    foo',
                '\t    foo'),
            (True, 1, 8))

    def test_indentation_with_spaces_and_tabs(self):
        """Testing DiffOpcodeGenerator._calculate_indentation
        with indenting spaces and tabs
        """
        self.assertEqual(
            self.generator._compute_line_indentation(
                '    foo',
                '  \t    foo'),
            (True, 3, 8))

    def test_indentation_with_tabs_and_spaces(self):
        """Testing DiffOpcodeGenerator._calculate_indentation
        with indenting tabs and spaces
        """
        self.assertEqual(
            self.generator._compute_line_indentation(
                '    foo',
                '\t      foo'),
            (True, 3, 10))

    def test_indentation_with_replacing_tabs_with_spaces(self):
        """Testing DiffOpcodeGenerator._calculate_indentation
        with replacing tabs with spaces
        """
        self.assertEqual(
            self.generator._compute_line_indentation(
                '\tfoo',
                '        foo'),
            None)

    def test_indentation_with_replacing_spaces_with_tabs(self):
        """Testing DiffOpcodeGenerator._calculate_indentation
        with spaces with tabs
        """
        self.assertEqual(
            self.generator._compute_line_indentation(
                '        foo',
                '\tfoo'),
            None)

    def test_indentation_with_no_changes(self):
        """Testing DiffOpcodeGenerator._calculate_indentation
        without changes
        """
        self.assertEqual(
            self.generator._compute_line_indentation(
                '    foo',
                '    foo'),
            None)

    def test_unindentation_with_spaces(self):
        """Testing DiffOpcodeGenerator._calculate_indentation
        with unindenting spaces
        """
        self.assertEqual(
            self.generator._compute_line_indentation(
                '        foo',
                '    foo'),
            (False, 4, 4))

    def test_unindentation_with_tabs(self):
        """Testing DiffOpcodeGenerator._calculate_indentation
        with unindenting tabs
        """
        self.assertEqual(
            self.generator._compute_line_indentation(
                '\t    foo',
                '    foo'),
            (False, 1, 8))

    def test_unindentation_with_spaces_and_tabs(self):
        """Testing DiffOpcodeGenerator._calculate_indentation
        with unindenting spaces and tabs
        """
        self.assertEqual(
            self.generator._compute_line_indentation(
                '  \t    foo',
                '    foo'),
            (False, 3, 8))

    def test_unindentation_with_tabs_and_spaces(self):
        """Testing DiffOpcodeGenerator._calculate_indentation
        with unindenting tabs and spaces
        """
        self.assertEqual(
            self.generator._compute_line_indentation(
                '\t      foo',
                '    foo'),
            (False, 3, 10))

    def test_unindentation_with_replacing_tabs_with_spaces(self):
        """Testing DiffOpcodeGenerator._calculate_indentation
        with replacing tabs with spaces
        """
        self.assertEqual(
            self.generator._compute_line_indentation(
                '\tfoo',
                '    foo'),
            (False, 1, 4))

    def test_unindentation_with_replacing_some_tabs_with_spaces(self):
        """Testing DiffOpcodeGenerator._calculate_indentation
        with replacing some tabs with spaces
        """
        self.assertEqual(
            self.generator._compute_line_indentation(
                '\t\t\tfoo',
                '\t        foo'),
            (False, 3, 8))


class DiffChunkGeneratorTests(TestCase):
    """Unit tests for DiffChunkGenerator."""

    fixtures = ['test_scmtools']

    def setUp(self):
        self.repository = self.create_repository()
        self.diffset = self.create_diffset(repository=self.repository)
        self.filediff = self.create_filediff(diffset=self.diffset)
        self.generator = DiffChunkGenerator(None, self.filediff)

    def test_get_chunks_with_empty_added_file(self):
        """Testing DiffChunkGenerator.get_chunks with empty added file"""
        self.filediff.source_revision = PRE_CREATION
        self.filediff.extra_data.update({
            'raw_insert_count': 0,
            'raw_delete_count': 0,
        })

        self.assertEqual(len(list(self.generator.get_chunks())), 0)

    def test_get_chunks_with_replace_in_added_file_with_parent_diff(self):
        """Testing DiffChunkGenerator.get_chunks with replace chunks in
        added file with parent diff
        """
        self.filediff.diff = (
            b'--- README\n'
            b'+++ README\n'
            b'@@ -1,1 +1,1 @@\n'
            b'-line\n'
            b'+line.\n'
        )
        self.filediff.parent_diff = (
            b'--- README\n'
            b'+++ README\n'
            b'@@ -0,0 +1,1 @@\n'
            b'+line\n'
        )
        self.filediff.source_revision = PRE_CREATION
        self.filediff.extra_data.update({
            'raw_insert_count': 1,
            'raw_delete_count': 1,
            'insert_count': 0,
            'delete_count': 0,
        })

        self.assertEqual(len(list(self.generator.get_chunks())), 1)

    def test_line_counts_unmodified_by_interdiff(self):
        """Testing that line counts are not modified by interdiffs where the
        changes are reverted
        """
        self.filediff.source_revision = PRE_CREATION
        self.filediff.diff = (
            b'--- README\n'
            b'+++ README\n'
            b'@@ -0,0 +1,1 @@\n'
            b'+line\n'
        )

        # We have to consume everything from the get_chunks generator in order
        # for the line counts to be set on the FileDiff.
        self.assertEqual(len(list(self.generator.get_chunks())), 1)

        line_counts = self.filediff.get_line_counts()

        # Simulate an interdiff where the changes are reverted.
        interdiff_generator = DiffChunkGenerator(request=None,
                                                 filediff=self.filediff,
                                                 interfilediff=None,
                                                 force_interdiff=True)

        # Again, just consuming the generator.
        self.assertEqual(len(list(interdiff_generator.get_chunks())), 1)

        self.assertEqual(line_counts, self.filediff.get_line_counts())


class DiffRendererTests(SpyAgency, TestCase):
    """Unit tests for DiffRenderer."""

    def test_construction_with_invalid_chunks(self):
        """Testing DiffRenderer construction with invalid chunks"""
        diff_file = {
            'chunks': [{}],
            'filediff': None,
            'interfilediff': None,
            'force_interdiff': False,
            'chunks_loaded': True,
        }

        renderer = DiffRenderer(diff_file, chunk_index=-1)
        self.assertRaises(UserVisibleError,
                          lambda: renderer.render_to_string_uncached(None))

        renderer = DiffRenderer(diff_file, chunk_index=1)
        self.assertRaises(UserVisibleError,
                          lambda: renderer.render_to_string_uncached(None))

    def test_construction_with_valid_chunks(self):
        """Testing DiffRenderer construction with valid chunks"""
        diff_file = {
            'chunks': [{}],
            'chunks_loaded': True,
        }

        # Should not assert.
        renderer = DiffRenderer(diff_file, chunk_index=0)
        self.spy_on(renderer.render_to_string, call_original=False)
        self.spy_on(renderer.make_context, call_original=False)

        renderer.render_to_string_uncached(None)
        self.assertEqual(renderer.num_chunks, 1)
        self.assertEqual(renderer.chunk_index, 0)

    def test_render_to_response(self):
        """Testing DiffRenderer.render_to_response"""
        diff_file = {
            'chunks': [{}]
        }

        renderer = DiffRenderer(diff_file)
        self.spy_on(renderer.render_to_string,
                    call_fake=lambda self, request: 'Foo')

        request_factory = RequestFactory()
        request = request_factory.get('/')
        response = renderer.render_to_response(request)

        self.assertTrue(renderer.render_to_string.called)
        self.assertTrue(isinstance(response, HttpResponse))
        self.assertEqual(response.content, 'Foo')

    def test_render_to_string(self):
        """Testing DiffRenderer.render_to_string"""
        diff_file = {
            'chunks': [{}]
        }

        renderer = DiffRenderer(diff_file)
        self.spy_on(renderer.render_to_string_uncached,
                    call_fake=lambda self, request: 'Foo')
        self.spy_on(renderer.make_cache_key,
                    call_fake=lambda self: 'my-cache-key')
        self.spy_on(cache_memoize)

        request_factory = RequestFactory()
        request = request_factory.get('/')
        response = renderer.render_to_response(request)

        self.assertEqual(response.content, 'Foo')
        self.assertTrue(renderer.render_to_string_uncached.called)
        self.assertTrue(renderer.make_cache_key.called)
        self.assertTrue(cache_memoize.spy.called)

    def test_render_to_string_uncached(self):
        """Testing DiffRenderer.render_to_string_uncached"""
        diff_file = {
            'chunks': [{}]
        }

        renderer = DiffRenderer(diff_file, lines_of_context=[5, 5])
        self.spy_on(renderer.render_to_string_uncached,
                    call_fake=lambda self, request: 'Foo')
        self.spy_on(renderer.make_cache_key,
                    call_fake=lambda self: 'my-cache-key')
        self.spy_on(cache_memoize)

        request_factory = RequestFactory()
        request = request_factory.get('/')
        response = renderer.render_to_response(request)

        self.assertEqual(response.content, 'Foo')
        self.assertTrue(renderer.render_to_string_uncached.called)
        self.assertFalse(renderer.make_cache_key.called)
        self.assertFalse(cache_memoize.spy.called)

    def test_make_context_with_chunk_index(self):
        """Testing DiffRenderer.make_context with chunk_index"""
        diff_file = {
            'newfile': True,
            'interfilediff': None,
            'filediff': FileDiff(),
            'chunks': [
                {
                    'lines': [],
                    'meta': {},
                    'change': 'insert',
                },
                {
                    # This is not how lines really look, but it's fine for
                    # current usage tests.
                    'lines': range(10),
                    'meta': {},
                    'change': 'replace',
                },
                {
                    'lines': [],
                    'meta': {},
                    'change': 'delete',
                }
            ],
        }

        renderer = DiffRenderer(diff_file, chunk_index=1)
        context = renderer.make_context()

        self.assertEqual(context['standalone'], True)
        self.assertEqual(context['file'], diff_file)
        self.assertEqual(len(diff_file['chunks']), 1)

        chunk = diff_file['chunks'][0]
        self.assertEqual(chunk['change'], 'replace')


class DiffSetTests(TestCase):
    """Test cases for DiffSets."""
    fixtures = ['test_users', 'test_scmtools']

    def setUp(self):
        repository = self.create_repository(tool_name='Test')
        review_request = self.create_review_request(repository=repository)
        self.diffset = self.create_diffset(review_request=review_request)

        self.common_diffcommit_fields = {
            'name': 'diff',
            'diffset': self.diffset,
            'author_name': 'Author Name',
            'author_email': 'email@example.com',
            'author_date_utc': timezone.now().astimezone(timezone.utc),
            'author_date_offset': 0,
            'description': 'description',
            'commit_type': DiffCommit.COMMIT_CHANGE_TYPE,
        }

    def test_build_commit_dag_linear(self):
        """Testing commit DAG generation for a linear history"""
        dag = {
            'foo': ['bar'],
            'bar': ['baz'],
        }

        for commit_id, parent_id in [('foo', 'bar'), ('bar', 'baz')]:
            DiffCommit.objects.create(commit_id=commit_id, parent_id=parent_id,
                                      **self.common_diffcommit_fields)

        self.assertDictEqual(dag, self.diffset.build_commit_graph())

    def test_build_commit_dag_merge(self):
        """Testing commit DAG generation for a history with a merge"""
        dag = {
            'foo': ['bar', 'baz'],
            'bar': ['quux'],
            'baz': ['quux'],
        }

        merge_fields = self.common_diffcommit_fields.copy()
        merge_fields['commit_type'] = DiffCommit.COMMIT_MERGE_TYPE

        commits = {
            'foo': DiffCommit.objects.create(commit_id='foo', parent_id='bar',
                                             **merge_fields),
            'bar': DiffCommit.objects.create(commit_id='bar', parent_id='quux',
                                             **self.common_diffcommit_fields),
            'baz': DiffCommit.objects.create(commit_id='baz', parent_id='quux',
                                             **self.common_diffcommit_fields),
        }

        MergeParent(commit_id='baz',
                    child_commit=commits['foo'],
                    merge_ordinal=1).save()

        self.assertDictEqual(dag, self.diffset.build_commit_graph())

    def test_get_commit_range_linear_valid(self):
        """Testing commit interval generation for a linear interval"""
        for commit_id, parent_id in [('r1', 'r0'), ('r2', 'r1'), ('r3', 'r2')]:
            DiffCommit.objects.create(commit_id=commit_id, parent_id=parent_id,
                                      **self.common_diffcommit_fields)

        commit_ids = self.diffset.get_commit_interval('r1', 'r3').values_list(
            'commit_id', flat=True)

        self.assertEqual(list(commit_ids), ['r2', 'r3'])

    def test_get_commit_range_invalid(self):
        """Testing commit interval generation for an invalid interval"""
        for commit_id, parent_id in [('r1', 'r0'), ('r2', 'r1')]:
            DiffCommit.objects.create(commit_id=commit_id, parent_id=parent_id,
                                      **self.common_diffcommit_fields)

        queryset = self.diffset.get_commit_interval('foo', 'r2')

        self.assertFalse(queryset.exists())

    def test_get_commit_range_empty(self):
        """Testing commit interval generation for an empty interval"""
        DiffCommit.objects.create(commit_id='foo', parent_id='bar',
                                  **self.common_diffcommit_fields)

        queryset = self.diffset.get_commit_interval('foo', 'foo')

        self.assertFalse(queryset.exists())

    def test_file_history_graph(self):
        """Testing file history graph generation for simple history"""
        r1 = DiffCommit.objects.create(commit_id='r1', parent_id='r0',
                                       **self.common_diffcommit_fields)

        r2 = DiffCommit.objects.create(commit_id='r2', parent_id='r1',
                                       **self.common_diffcommit_fields)

        r3 = DiffCommit.objects.create(commit_id='r3', parent_id='r2',
                                       **self.common_diffcommit_fields)

        f1 = self.create_filediff(self.diffset,
                                  diff_commit=r1,
                                  source_file='/dev/null',
                                  source_revision=PRE_CREATION,
                                  dest_file='/foo',
                                  dest_detail='1',
                                  status=FileDiff.MODIFIED,
                                  diff='')

        f2 = self.create_filediff(self.diffset,
                                  diff_commit=r2,
                                  source_file='/foo',
                                  source_revision='1',
                                  dest_file='/foo',
                                  dest_detail='2',
                                  status=FileDiff.MODIFIED,
                                  diff='')

        f3 = self.create_filediff(self.diffset,
                                  diff_commit=r3,
                                  source_file='/foo',
                                  source_revision='2',
                                  dest_file='/bar',
                                  dest_detail='3',
                                  status=FileDiff.MOVED,
                                  diff='')

        dag = {
            f3.pk: f2,
            f2.pk: f1,
        }

        self.assertEqual(dag, self.diffset.build_file_history_graph())

    def test_file_history_graph_deletion(self):
        """Testing file history graph generation with a single deletion"""
        r1 = DiffCommit.objects.create(commit_id='r1', parent_id='r0',
                                       **self.common_diffcommit_fields)

        r2 = DiffCommit.objects.create(commit_id='r2', parent_id='r1',
                                       **self.common_diffcommit_fields)

        r3 = DiffCommit.objects.create(commit_id='r3', parent_id='r2',
                                       **self.common_diffcommit_fields)

        f1 = self.create_filediff(self.diffset,
                                  diff_commit=r1,
                                  source_file='/dev/null',
                                  source_revision=PRE_CREATION,
                                  dest_file='/foo',
                                  dest_detail='1',
                                  status=FileDiff.MODIFIED,
                                  diff='')

        f2 = self.create_filediff(self.diffset,
                                  diff_commit=r2,
                                  source_file='/foo',
                                  source_revision='1',
                                  dest_file='/dev/null',
                                  dest_detail='DELETED',
                                  status=FileDiff.DELETED,
                                  diff='')

        f3 = self.create_filediff(self.diffset,
                                  diff_commit=r3,
                                  source_file='/dev/null',
                                  source_revision=PRE_CREATION,
                                  dest_file='/foo',
                                  dest_detail='3',
                                  status=FileDiff.MODIFIED,
                                  diff='')

        dag = {
            f3.pk: f2,
            f2.pk: f1,
        }

        self.assertEqual(dag, self.diffset.build_file_history_graph())

    def test_file_history_graph_multiple_deletions(self):
        """Testing file history graph generation with multiple deletions"""
        r1 = DiffCommit.objects.create(commit_id='r1', parent_id='r0',
                                       **self.common_diffcommit_fields)

        r2 = DiffCommit.objects.create(commit_id='r2', parent_id='r1',
                                       **self.common_diffcommit_fields)

        r3 = DiffCommit.objects.create(commit_id='r3', parent_id='r2',
                                       **self.common_diffcommit_fields)

        r4 = DiffCommit.objects.create(commit_id='r4', parent_id='r3',
                                       **self.common_diffcommit_fields)

        r5 = DiffCommit.objects.create(commit_id='r5', parent_id='r4',
                                       **self.common_diffcommit_fields)

        f1 = self.create_filediff(self.diffset,
                                  diff_commit=r1,
                                  source_file='/dev/null',
                                  source_revision=PRE_CREATION,
                                  dest_file='/foo',
                                  dest_detail='1',
                                  status=FileDiff.MODIFIED,
                                  diff='')

        f2 = self.create_filediff(self.diffset,
                                  diff_commit=r2,
                                  source_file='/foo',
                                  source_revision='1',
                                  dest_file='/dev/null',
                                  dest_detail='DELETED',
                                  status=FileDiff.DELETED,
                                  diff='')

        f3 = self.create_filediff(self.diffset,
                                  diff_commit=r3,
                                  source_file='/dev/null',
                                  source_revision=PRE_CREATION,
                                  dest_file='/foo',
                                  dest_detail='1',
                                  status=FileDiff.MODIFIED,
                                  diff='')

        f4 = self.create_filediff(self.diffset,
                                  diff_commit=r4,
                                  source_file='/foo',
                                  source_revision='1',
                                  dest_file='/dev/null',
                                  dest_detail='DELETED',
                                  status=FileDiff.DELETED,
                                  diff='')

        f5 = self.create_filediff(self.diffset,
                                  diff_commit=r5,
                                  source_file='/dev/null',
                                  source_revision=PRE_CREATION,
                                  dest_file='/foo',
                                  dest_detail='1',
                                  status=FileDiff.MODIFIED,
                                  diff='')

        dag = {
            f5.pk: f4,
            f4.pk: f3,
            f3.pk: f2,
            f2.pk: f1
        }

        self.assertEqual(dag, self.diffset.build_file_history_graph())


class CommitUtilsTests(TestCase):
    """Unit tests for commitutils."""

    def setUp(self):
        self.common_diffcommit_fields = {
            'name': 'diff',
            'author_name': 'Author Name',
            'author_email': 'email@example.com',
            'author_date_utc': timezone.now().astimezone(timezone.utc),
            'author_date_offset': 0,
            'description': 'description',
            'commit_type': DiffCommit.COMMIT_CHANGE_TYPE,
        }

    @add_fixtures(['test_scmtools'])
    def test_history_diffing_added(self):
        """Testing generate_commit_history_diff with added commits"""
        repository = self.create_repository(tool_name='Test')
        diffsets = [
            self.create_diffset(revision=revision, repository=repository)
            for revision in (1, 2)
        ]

        old_commit = self.create_diff_commit(diffsets[0], repository, 'r1',
                                             'r0')
        new_history = [
            self.create_diff_commit(diffsets[1], repository, 'r1', 'r0'),
            self.create_diff_commit(diffsets[1], repository, 'r2', 'r1'),
        ]

        new_history[0].original_commits.add(old_commit)

        self.assertEqual(
            [
                CommitHistoryDiffEntry.unmodified(old_commit, new_history[0]),
                CommitHistoryDiffEntry.added(new_history[1]),
            ],
            list(generate_commit_history_diff([old_commit], new_history)))

    @add_fixtures(['test_scmtools'])
    def test_history_diffing_removed(self):
        """Testing generate_commit_history_diff with removed commits"""
        repository = self.create_repository(tool_name='Test')
        diffset = self.create_diffset(revision=1, repository=repository)

        old_commit = self.create_diff_commit(diffset, repository, 'r1', 'r0')

        self.assertEqual([CommitHistoryDiffEntry.removed(old_commit)],
                         list(generate_commit_history_diff([old_commit], [])))

    @add_fixtures(['test_scmtools'])
    def test_history_diffing_unmodified(self):
        """Testing generate_commit_history_diff with unmodified commits"""
        repository = self.create_repository(tool_name='Test')
        diffsets = [
            self.create_diffset(revision=revision, repository=repository)
            for revision in (1, 2)
        ]

        old_commit = self.create_diff_commit(diffsets[0], repository, 'r1a',
                                             'r0')
        new_commit = self.create_diff_commit(diffsets[1], repository, 'r1b',
                                             'r0')
        new_commit.original_commits.add(old_commit)

        self.assertEqual([CommitHistoryDiffEntry.unmodified(old_commit,
                                                            new_commit)],
                         list(generate_commit_history_diff([old_commit],
                                                           [new_commit])))

    @add_fixtures(['test_scmtools'])
    def test_history_diffing_modified(self):
        """Testing generate_commit_history_diff with modified commits"""
        repository = self.create_repository(tool_name='Test')
        diffsets = [
            self.create_diffset(revision=revision, repository=repository)
            for revision in (1, 2)
        ]

        old_commit = self.create_diff_commit(diffsets[0], repository, 'ra',
                                             'r0')

        new_diff = self.DEFAULT_COMMIT_FILEDIFF_DATA.replace('readme',
                                                             'not-readme')
        new_commit = self.create_diff_commit(diffsets[1], repository, 'rb',
                                             'r0', diff_contents=new_diff)
        new_commit.original_commits.add(old_commit)

        self.assertEqual([CommitHistoryDiffEntry.modified(old_commit,
                                                          new_commit)],
                         list(generate_commit_history_diff([old_commit],
                                                           [new_commit])))

    @add_fixtures(['test_scmtools'])
    def test_history_diffing_added_removed(self):
        """Testing generate_commit_history_diff with added and removed commits
        """
        repository = self.create_repository(tool_name='Test')
        diffsets = [
            self.create_diffset(revision=revision, repository=repository)
            for revision in (1, 2)
        ]

        old_commit = self.create_diff_commit(diffsets[0], repository, 'ra',
                                             'r0')
        new_commit = self.create_diff_commit(diffsets[1], repository, 'rb',
                                             'r0')

        self.assertEqual(
            [
                CommitHistoryDiffEntry.added(new_commit),
                CommitHistoryDiffEntry.removed(old_commit),
            ],
            list(generate_commit_history_diff([old_commit], [new_commit])))

    @add_fixtures(['test_scmtools'])
    def test_history_diffing_reordered(self):
        """Testing generate_commit_history_diff with re-ordered commits"""
        repository = self.create_repository(tool_name='Test')
        diffsets = [
            self.create_diffset(revision=revision, repository=repository)
            for revision in (1, 2)
        ]

        old_history = [
            self.create_diff_commit(diffsets[0], repository, 'r1', 'r0'),
            self.create_diff_commit(diffsets[0], repository, 'r2', 'r1'),
        ]

        new_history = [
            self.create_diff_commit(diffsets[1], repository, 'r2', 'r0'),
            self.create_diff_commit(diffsets[1], repository, 'r1', 'r2'),
        ]

        new_history[0].original_commits.add(old_history[1])
        new_history[1].original_commits.add(old_history[0])

        self.assertEqual(
            [
                CommitHistoryDiffEntry.removed(old_history[0]),
                CommitHistoryDiffEntry.unmodified(old_history[1],
                                                  new_history[0]),
                CommitHistoryDiffEntry.added(new_history[1]),
            ],
            list(generate_commit_history_diff(old_history, new_history)))

    def test_ancestor_commit_ids(self):
        """Testing finding ancestor commit IDs"""
        dag = {
            'r1': ['r0'],
            'r2': ['r0'],
            'r3': ['r1', 'r2'],
            'r4': ['r3'],
        }

        self.assertEqual(find_ancestor_commit_ids('r4', dag),
                         set(['r1', 'r2', 'r3']))

    @add_fixtures(['test_users', 'test_scmtools'])
    def test_find_ancestor_filediff_none(self):
        """Testing finding ancestor FileDiff of the first FileDiff in a commit
        history
        """
        repository = self.create_repository(tool_name='Test')
        review_request = self.create_review_request(repository=repository)
        diffset = self.create_diffset(review_request=review_request)

        commit = DiffCommit.objects.create(commit_id='r1', parent_id='r0',
                                           diffset=diffset,
                                           **self.common_diffcommit_fields)

        filediff = self.create_filediff(diffset,
                                        diff_commit=commit,
                                        status=FileDiff.MODIFIED,
                                        source_file='/foo',
                                        source_revision='1',
                                        dest_file='/foo',
                                        dest_detail='2',
                                        diff='')

        self.assertIsNone(find_ancestor_filediff(filediff))

    @add_fixtures(['test_users', 'test_scmtools'])
    def test_find_ancestor_filediff_oldest(self):
        """Testing finding oldest ancestor FileDiff in a commit history"""
        repository = self.create_repository(tool_name='Test')
        review_request = self.create_review_request(repository=repository)
        diffset = self.create_diffset(review_request=review_request)

        r1 = DiffCommit.objects.create(commit_id='r1', parent_id='r0',
                                       diffset=diffset,
                                       **self.common_diffcommit_fields)

        r2 = DiffCommit.objects.create(commit_id='r2', parent_id='r1',
                                       diffset=diffset,
                                       **self.common_diffcommit_fields)

        r3 = DiffCommit.objects.create(commit_id='r3', parent_id='r2',
                                       diffset=diffset,
                                       **self.common_diffcommit_fields)

        r4 = DiffCommit.objects.create(commit_id='r4', parent_id='r3',
                                       diffset=diffset,
                                       **self.common_diffcommit_fields)

        r5 = DiffCommit.objects.create(commit_id='r5', parent_id='r4',
                                       diffset=diffset,
                                       **self.common_diffcommit_fields)

        f1 = self.create_filediff(diffset,
                                  diff_commit=r1,
                                  source_file='/dev/null',
                                  source_revision=PRE_CREATION,
                                  dest_file='/foo',
                                  dest_detail='1',
                                  status=FileDiff.MODIFIED,
                                  diff='')

        self.create_filediff(diffset,
                             diff_commit=r2,
                             source_file='/foo',
                             source_revision='1',
                             dest_file='/dev/null',
                             dest_detail='DELETED',
                             status=FileDiff.DELETED,
                             diff='')

        self.create_filediff(diffset,
                             diff_commit=r3,
                             source_file='/dev/null',
                             source_revision=PRE_CREATION,
                             dest_file='/foo',
                             dest_detail='1',
                             status=FileDiff.MODIFIED,
                             diff='')

        self.create_filediff(diffset,
                             diff_commit=r4,
                             source_file='/foo',
                             source_revision='1',
                             dest_file='/dev/null',
                             dest_detail='DELETED',
                             status=FileDiff.DELETED,
                             diff='')

        f5 = self.create_filediff(diffset,
                                  diff_commit=r5,
                                  source_file='/dev/null',
                                  source_revision=PRE_CREATION,
                                  dest_file='/foo',
                                  dest_detail='1',
                                  status=FileDiff.MODIFIED,
                                  diff='')

        self.assertEqual(f1, find_ancestor_filediff(f5))

    @add_fixtures(['test_users', 'test_scmtools'])
    def test_find_ancestor_filediff_commit(self):
        """Testing finding ancestor FileDiffs in a specific commit"""
        repository = self.create_repository(tool_name='Test')
        review_request = self.create_review_request(repository=repository)
        diffset = self.create_diffset(review_request=review_request)

        r1 = DiffCommit.objects.create(commit_id='r1', parent_id='r0',
                                       diffset=diffset,
                                       **self.common_diffcommit_fields)

        r2 = DiffCommit.objects.create(commit_id='r2', parent_id='r1',
                                       diffset=diffset,
                                       **self.common_diffcommit_fields)

        r3 = DiffCommit.objects.create(commit_id='r3', parent_id='r2',
                                       diffset=diffset,
                                       **self.common_diffcommit_fields)

        self.create_filediff(diffset,
                             diff_commit=r1,
                             source_file='/dev/null',
                             source_revision=PRE_CREATION,
                             dest_file='/foo',
                             dest_detail='1',
                             status=FileDiff.MODIFIED,
                             diff='')

        f2 = self.create_filediff(diffset,
                                  diff_commit=r2,
                                  source_file='/foo',
                                  source_revision='1',
                                  dest_file='/dev/null',
                                  dest_detail='DELETED',
                                  status=FileDiff.DELETED,
                                  diff='')

        f3 = self.create_filediff(diffset,
                                  diff_commit=r3,
                                  source_file='/dev/null',
                                  source_revision=PRE_CREATION,
                                  dest_file='/foo',
                                  dest_detail='1',
                                  status=FileDiff.MODIFIED,
                                  diff='')

        self.assertEqual(f2,
                         find_ancestor_filediff(f3, commit_id='r2'))

    @add_fixtures(['test_users', 'test_scmtools'])
    def test_find_ancestor_filediff_interval(self):
        """Testing finding ancestor FileDiffs in a specific interval"""
        repository = self.create_repository(tool_name='Test')
        review_request = self.create_review_request(repository=repository)
        diffset = self.create_diffset(review_request=review_request)

        r1 = DiffCommit.objects.create(commit_id='r1', parent_id='r0',
                                       diffset=diffset,
                                       **self.common_diffcommit_fields)

        DiffCommit.objects.create(commit_id='r2', parent_id='r1',
                                  diffset=diffset,
                                  **self.common_diffcommit_fields)

        r3 = DiffCommit.objects.create(commit_id='r3', parent_id='r2',
                                       diffset=diffset,
                                       **self.common_diffcommit_fields)

        f1 = self.create_filediff(diffset,
                                  diff_commit=r1,
                                  source_file='/dev/null',
                                  source_revision=PRE_CREATION,
                                  dest_file='/foo',
                                  dest_detail='1',
                                  status=FileDiff.MODIFIED,
                                  diff='')

        f3 = self.create_filediff(diffset,
                                  diff_commit=r3,
                                  source_file='/foo',
                                  source_revision='1',
                                  dest_file='/foo',
                                  dest_detail='2',
                                  status=FileDiff.MODIFIED,
                                  diff='')

        self.assertEqual(f1,
                         find_ancestor_filediff(f3, commit_id='r2'))

    @add_fixtures(['test_users', 'test_scmtools'])
    def test_find_ancestor_filediff_invalid_interval(self):
        """Testing finding ancestor FileDiffs in an invalid interval"""
        repository = self.create_repository(tool_name='Test')
        review_request = self.create_review_request(repository=repository)
        diffset = self.create_diffset(review_request=review_request)

        DiffCommit.objects.create(commit_id='r1', parent_id='r0',
                                  diffset=diffset,
                                  **self.common_diffcommit_fields)

        r2 = DiffCommit.objects.create(commit_id='r2', parent_id='r1',
                                       diffset=diffset,
                                       **self.common_diffcommit_fields)

        r3 = DiffCommit.objects.create(commit_id='r3', parent_id='r2',
                                       diffset=diffset,
                                       **self.common_diffcommit_fields)

        self.create_filediff(diffset,
                             diff_commit=r2,
                             source_file='/dev/null',
                             source_revision=PRE_CREATION,
                             dest_file='/foo',
                             dest_detail='1',
                             status=FileDiff.MODIFIED,
                             diff='')

        f3 = self.create_filediff(diffset,
                                  diff_commit=r3,
                                  source_file='/foo',
                                  source_revision='1',
                                  dest_file='/foo',
                                  dest_detail='2',
                                  status=FileDiff.MODIFIED,
                                  diff='')

        self.assertIsNone(find_ancestor_filediff(f3, commit_id='r1'))


class DiffUtilsTests(TestCase):
    """Unit tests for diffutils."""

    @add_fixtures(['test_users', 'test_scmtools'])
    def test_get_diff_files_with_interdiff_when_renaming_twice(self):
        """Testing interdiff when renaming twice"""
        repository = self.create_repository(tool_name='Git')
        review_request = self.create_review_request(repository=repository)

        one_to_two = (b'diff --git a/foo.txt b/foo.txt\n'
                      b'deleted file mode 100644\n'
                      b'index 092beec..0000000\n'
                      b'--- a/foo.txt\n'
                      b'+++ /dev/null\n'
                      b'@@ -1,2 +0,0 @@\n'
                      b'-This is foo!\n'
                      b'-=]\n'
                      b'diff --git a/foo2.txt b/foo2.txt\n'
                      b'new file mode 100644\n'
                      b'index 0000000..092beec\n'
                      b'--- /dev/null\n'
                      b'+++ b/foo2.txt\n'
                      b'@@ -0,0 +1,2 @@\n'
                      b'+This is foo!\n'
                      b'+=]\n')
        one_to_three = (b'diff --git a/foo.txt b/foo.txt\n'
                        b'deleted file mode 100644\n'
                        b'index 092beec..0000000\n'
                        b'--- a/foo.txt\n'
                        b'+++ /dev/null\n'
                        b'@@ -1,2 +0,0 @@\n'
                        b'-This is foo!\n'
                        b'-=]\n'
                        b'diff --git a/foo3.txt b/foo3.txt\n'
                        b'new file mode 100644\n'
                        b'index 0000000..092beec\n'
                        b'--- /dev/null\n'
                        b'+++ b/foo3.txt\n'
                        b'@@ -0,0 +1,2 @@\n'
                        b'+This is foo!\n'
                        b'+=]\n')

        diffset = self.create_diffset(review_request=review_request)
        self.create_filediff(diffset=diffset, source_file='foo.txt',
                             dest_file='foo2.txt', status=FileDiff.MODIFIED,
                             diff=one_to_two)

        interdiffset = self.create_diffset(review_request=review_request)
        self.create_filediff(diffset=interdiffset, source_file='foo.txt',
                             dest_file='foo3.txt', status=FileDiff.MODIFIED,
                             diff=one_to_three)

        diff_files = diffutils.get_diff_files(diffset=diffset,
                                              interdiffset=interdiffset)
        two_to_three = diff_files[0]

        self.assertEqual(two_to_three['depot_filename'], 'foo2.txt')
        self.assertEqual(two_to_three['dest_filename'], 'foo3.txt')

    @add_fixtures(['test_users', 'test_scmtools'])
    def test_get_diff_files_with_interdiff_and_files_same_source(self):
        """Testing get_diff_files with interdiff and multiple files using the
        same source_file
        """
        repository = self.create_repository(tool_name='Git')
        review_request = self.create_review_request(repository=repository)

        diffset = self.create_diffset(review_request=review_request,
                                      revision=1)

        # This one should be reverted, as it has no counterpart in the
        # interdiff.
        filediff1 = self.create_filediff(
            diffset=diffset,
            source_file='foo.txt',
            source_revision=123,
            dest_file='foo.txt',
            diff='diff1')

        # This one should match up with interfilediff1.
        filediff2 = self.create_filediff(
            diffset=diffset,
            source_file='foo.txt',
            source_revision=123,
            dest_file='foo2.txt',
            status=FileDiff.COPIED,
            diff='diff2')

        # This one should be reverted, as it has no counterpart in the
        # interdiff.
        filediff3 = self.create_filediff(
            diffset=diffset,
            source_file='foo.txt',
            source_revision=123,
            dest_file='foo3.txt',
            status=FileDiff.COPIED,
            diff='diff3')

        # This one should match up with interfilediff3 and interfilediff4.
        filediff4 = self.create_filediff(
            diffset=diffset,
            source_file='foo4.txt',
            source_revision=123,
            dest_file='foo4.txt',
            diff='diff4')

        interdiffset = self.create_diffset(review_request=review_request,
                                           revision=2)

        # This one should match up with filediff2.
        interfilediff1 = self.create_filediff(
            diffset=interdiffset,
            source_file='foo.txt',
            source_revision=123,
            dest_file='foo2.txt',
            status=FileDiff.COPIED,
            diff='interdiff1')

        # This one should show up as a new file.
        interfilediff2 = self.create_filediff(
            diffset=interdiffset,
            source_file='foo.txt',
            source_revision=PRE_CREATION,
            dest_file='foo.txt',
            diff='interdiff2')

        # This one should match up with filediff4.
        interfilediff3 = self.create_filediff(
            diffset=interdiffset,
            source_file='foo4.txt',
            source_revision=123,
            dest_file='foo5.txt',
            diff='interdiff2')

        # This one should match up with filediff4 as well.
        interfilediff4 = self.create_filediff(
            diffset=interdiffset,
            source_file='foo4.txt',
            source_revision=123,
            dest_file='foo6.txt',
            diff='interdiff3')

        diff_files = diffutils.get_diff_files(diffset=diffset,
                                              interdiffset=interdiffset)
        self.assertEqual(len(diff_files), 6)

        diff_file = diff_files[0]
        self.assertEqual(diff_file['depot_filename'], 'foo.txt')
        self.assertEqual(diff_file['dest_filename'], 'foo.txt')
        self.assertEqual(diff_file['filediff'], filediff1)
        self.assertEqual(diff_file['interfilediff'], None)
        self.assertEqual(diff_file['revision'], 'Diff Revision 1')
        self.assertEqual(diff_file['dest_revision'],
                         'Diff Revision 2 - File Reverted')
        self.assertFalse(diff_file['is_new_file'])
        self.assertTrue(diff_file['force_interdiff'])

        diff_file = diff_files[1]
        self.assertEqual(diff_file['depot_filename'], 'foo.txt')
        self.assertEqual(diff_file['dest_filename'], 'foo.txt')
        self.assertEqual(diff_file['filediff'], interfilediff2)
        self.assertEqual(diff_file['interfilediff'], None)
        self.assertEqual(diff_file['revision'], 'Diff Revision 1')
        self.assertEqual(diff_file['dest_revision'], 'New File')
        self.assertTrue(diff_file['is_new_file'])
        self.assertFalse(diff_file['force_interdiff'])

        diff_file = diff_files[2]
        self.assertEqual(diff_file['depot_filename'], 'foo2.txt')
        self.assertEqual(diff_file['dest_filename'], 'foo2.txt')
        self.assertEqual(diff_file['filediff'], filediff2)
        self.assertEqual(diff_file['interfilediff'], interfilediff1)
        self.assertEqual(diff_file['revision'], 'Diff Revision 1')
        self.assertEqual(diff_file['dest_revision'], 'Diff Revision 2')
        self.assertFalse(diff_file['is_new_file'])
        self.assertTrue(diff_file['force_interdiff'])

        diff_file = diff_files[3]
        self.assertEqual(diff_file['depot_filename'], 'foo.txt')
        self.assertEqual(diff_file['dest_filename'], 'foo3.txt')
        self.assertEqual(diff_file['filediff'], filediff3)
        self.assertEqual(diff_file['interfilediff'], None)
        self.assertEqual(diff_file['revision'], 'Diff Revision 1')
        self.assertEqual(diff_file['dest_revision'],
                         'Diff Revision 2 - File Reverted')
        self.assertFalse(diff_file['is_new_file'])
        self.assertTrue(diff_file['force_interdiff'])

        diff_file = diff_files[4]
        self.assertEqual(diff_file['depot_filename'], 'foo4.txt')
        self.assertEqual(diff_file['dest_filename'], 'foo5.txt')
        self.assertEqual(diff_file['filediff'], filediff4)
        self.assertEqual(diff_file['interfilediff'], interfilediff3)
        self.assertEqual(diff_file['revision'], 'Diff Revision 1')
        self.assertEqual(diff_file['dest_revision'], 'Diff Revision 2')
        self.assertFalse(diff_file['is_new_file'])
        self.assertTrue(diff_file['force_interdiff'])

        diff_file = diff_files[5]
        self.assertEqual(diff_file['depot_filename'], 'foo4.txt')
        self.assertEqual(diff_file['dest_filename'], 'foo6.txt')
        self.assertEqual(diff_file['filediff'], filediff4)
        self.assertEqual(diff_file['interfilediff'], interfilediff4)
        self.assertEqual(diff_file['revision'], 'Diff Revision 1')
        self.assertEqual(diff_file['dest_revision'], 'Diff Revision 2')
        self.assertFalse(diff_file['is_new_file'])
        self.assertTrue(diff_file['force_interdiff'])

    @add_fixtures(['test_users', 'test_scmtools'])
    def test_get_diff_files_with_interdiff_using_filediff_only(self):
        """Testing get_diff_files with interdiff using filediff but no
        interfilediff
        """
        repository = self.create_repository(tool_name='Git')
        review_request = self.create_review_request(repository=repository)

        diffset = self.create_diffset(review_request=review_request,
                                      revision=1)

        filediff = self.create_filediff(
            diffset=diffset,
            source_file='foo.txt',
            source_revision=123,
            dest_file='foo.txt',
            diff='diff1')

        self.create_filediff(
            diffset=diffset,
            source_file='foo.txt',
            source_revision=123,
            dest_file='foo2.txt',
            status=FileDiff.COPIED,
            diff='diff2')

        interdiffset = self.create_diffset(review_request=review_request,
                                           revision=2)

        self.create_filediff(
            diffset=interdiffset,
            source_file='foo.txt',
            source_revision=123,
            dest_file='foo.txt',
            status=FileDiff.COPIED,
            diff='interdiff1')

        self.create_filediff(
            diffset=interdiffset,
            source_file='foo.txt',
            source_revision=123,
            dest_file='foo2.txt',
            status=FileDiff.COPIED,
            diff='interdiff2')

        diff_files = diffutils.get_diff_files(diffset=diffset,
                                              interdiffset=interdiffset,
                                              filediff=filediff)
        self.assertEqual(len(diff_files), 1)

        diff_file = diff_files[0]
        self.assertEqual(diff_file['depot_filename'], 'foo.txt')
        self.assertEqual(diff_file['dest_filename'], 'foo.txt')
        self.assertEqual(diff_file['filediff'], filediff)
        self.assertEqual(diff_file['interfilediff'], None)
        self.assertEqual(diff_file['revision'], 'Diff Revision 1')
        self.assertEqual(diff_file['dest_revision'],
                         'Diff Revision 2 - File Reverted')
        self.assertFalse(diff_file['is_new_file'])
        self.assertTrue(diff_file['force_interdiff'])

    @add_fixtures(['test_users', 'test_scmtools'])
    def test_get_diff_files_with_interdiff_using_both_filediffs(self):
        """Testing get_diff_files with interdiff using filediff and
        interfilediff
        """
        repository = self.create_repository(tool_name='Git')
        review_request = self.create_review_request(repository=repository)

        diffset = self.create_diffset(review_request=review_request,
                                      revision=1)

        filediff = self.create_filediff(
            diffset=diffset,
            source_file='foo.txt',
            source_revision=123,
            dest_file='foo.txt',
            diff='diff1')

        self.create_filediff(
            diffset=diffset,
            source_file='foo.txt',
            source_revision=123,
            dest_file='foo2.txt',
            status=FileDiff.COPIED,
            diff='diff2')

        interdiffset = self.create_diffset(review_request=review_request,
                                           revision=2)

        interfilediff = self.create_filediff(
            diffset=interdiffset,
            source_file='foo.txt',
            source_revision=123,
            dest_file='foo.txt',
            status=FileDiff.COPIED,
            diff='interdiff1')

        self.create_filediff(
            diffset=interdiffset,
            source_file='foo.txt',
            source_revision=123,
            dest_file='foo2.txt',
            status=FileDiff.COPIED,
            diff='interdiff2')

        diff_files = diffutils.get_diff_files(diffset=diffset,
                                              interdiffset=interdiffset,
                                              filediff=filediff,
                                              interfilediff=interfilediff)
        self.assertEqual(len(diff_files), 1)

        diff_file = diff_files[0]
        self.assertEqual(diff_file['depot_filename'], 'foo.txt')
        self.assertEqual(diff_file['dest_filename'], 'foo.txt')
        self.assertEqual(diff_file['filediff'], filediff)
        self.assertEqual(diff_file['interfilediff'], interfilediff)
        self.assertEqual(diff_file['revision'], 'Diff Revision 1')
        self.assertEqual(diff_file['dest_revision'], 'Diff Revision 2')
        self.assertFalse(diff_file['is_new_file'])
        self.assertTrue(diff_file['force_interdiff'])

    @add_fixtures(['test_users', 'test_scmtools'])
    def test_get_matched_interdiff_files_simple(self):
        """Testing get_matched_interdiff_files with simple source file matches
        """
        repository = self.create_repository(tool_name='Git')
        review_request = self.create_review_request(repository=repository)

        diffset = self.create_diffset(review_request=review_request,
                                      revision=1)

        filediff1 = self.create_filediff(
            diffset=diffset,
            source_file='foo.txt',
            source_revision=123,
            dest_file='foo.txt',
            diff='diff1')

        filediff2 = self.create_filediff(
            diffset=diffset,
            source_file='foo2.txt',
            source_revision=123,
            dest_file='foo2.txt',
            diff='diff2')

        interdiffset = self.create_diffset(review_request=review_request,
                                           revision=2)

        interfilediff1 = self.create_filediff(
            diffset=interdiffset,
            source_file='foo.txt',
            source_revision=123,
            dest_file='foo.txt',
            diff='interdiff1')

        interfilediff2 = self.create_filediff(
            diffset=interdiffset,
            source_file='foo2.txt',
            source_revision=123,
            dest_file='foo2.txt',
            diff='interdiff2')

        matched_files = get_matched_interdiff_files(
            tool=repository.get_scmtool(),
            filediffs=[filediff1, filediff2],
            interfilediffs=[interfilediff1, interfilediff2])

        self.assertEqual(
            list(matched_files),
            [
                (filediff1, interfilediff1),
                (filediff2, interfilediff2),
            ])

    @add_fixtures(['test_users', 'test_scmtools'])
    def test_get_matched_interdiff_files_with_new_added_file_left(self):
        """Testing get_matched_interdiff_files with new added file on left
        side only
        """
        repository = self.create_repository(tool_name='Git')
        review_request = self.create_review_request(repository=repository)

        diffset = self.create_diffset(review_request=review_request,
                                      revision=1)

        filediff1 = self.create_filediff(
            diffset=diffset,
            source_file='foo.txt',
            source_revision=123,
            dest_file='foo.txt',
            diff='diff1')

        filediff2 = self.create_filediff(
            diffset=diffset,
            source_file='foo2.txt',
            source_revision=PRE_CREATION,
            dest_file='foo2.txt',
            diff='diff2')

        interdiffset = self.create_diffset(review_request=review_request,
                                           revision=2)

        interfilediff1 = self.create_filediff(
            diffset=interdiffset,
            source_file='foo.txt',
            source_revision=123,
            dest_file='foo.txt',
            diff='interdiff1')

        matched_files = get_matched_interdiff_files(
            tool=repository.get_scmtool(),
            filediffs=[filediff1, filediff2],
            interfilediffs=[interfilediff1])

        self.assertEqual(
            list(matched_files),
            [
                (filediff1, interfilediff1),
                (filediff2, None),
            ])

    @add_fixtures(['test_users', 'test_scmtools'])
    def test_get_matched_interdiff_files_with_new_added_file_right(self):
        """Testing get_matched_interdiff_files with new added file on right
        side only
        """
        repository = self.create_repository(tool_name='Git')
        review_request = self.create_review_request(repository=repository)

        diffset = self.create_diffset(review_request=review_request,
                                      revision=1)

        filediff1 = self.create_filediff(
            diffset=diffset,
            source_file='foo.txt',
            source_revision=123,
            dest_file='foo.txt',
            diff='diff1')

        interdiffset = self.create_diffset(review_request=review_request,
                                           revision=2)

        interfilediff1 = self.create_filediff(
            diffset=interdiffset,
            source_file='foo.txt',
            source_revision=123,
            dest_file='foo.txt',
            diff='interdiff1')

        interfilediff2 = self.create_filediff(
            diffset=interdiffset,
            source_file='foo2.txt',
            source_revision=PRE_CREATION,
            dest_file='foo2.txt',
            diff='interdiff2')

        matched_files = get_matched_interdiff_files(
            tool=repository.get_scmtool(),
            filediffs=[filediff1],
            interfilediffs=[interfilediff1, interfilediff2])

        self.assertEqual(
            list(matched_files),
            [
                (filediff1, interfilediff1),
                (None, interfilediff2),
            ])

    @add_fixtures(['test_users', 'test_scmtools'])
    def test_get_matched_interdiff_files_with_new_added_file_both(self):
        """Testing get_matched_interdiff_files with new added file on both
        sides
        """
        repository = self.create_repository(tool_name='Git')
        review_request = self.create_review_request(repository=repository)

        diffset = self.create_diffset(review_request=review_request,
                                      revision=1)

        filediff1 = self.create_filediff(
            diffset=diffset,
            source_file='foo.txt',
            source_revision=123,
            dest_file='foo.txt',
            diff='diff1')

        filediff2 = self.create_filediff(
            diffset=diffset,
            source_file='foo2.txt',
            source_revision=PRE_CREATION,
            dest_file='foo2.txt',
            diff='diff2')

        interdiffset = self.create_diffset(review_request=review_request,
                                           revision=2)

        interfilediff1 = self.create_filediff(
            diffset=interdiffset,
            source_file='foo.txt',
            source_revision=123,
            dest_file='foo.txt',
            diff='interdiff1')

        interfilediff2 = self.create_filediff(
            diffset=interdiffset,
            source_file='foo2.txt',
            source_revision=PRE_CREATION,
            dest_file='foo2.txt',
            diff='interdiff2')

        matched_files = get_matched_interdiff_files(
            tool=repository.get_scmtool(),
            filediffs=[filediff1, filediff2],
            interfilediffs=[interfilediff1, interfilediff2])

        self.assertEqual(
            list(matched_files),
            [
                (filediff1, interfilediff1),
                (filediff2, interfilediff2),
            ])

    @add_fixtures(['test_users', 'test_scmtools'])
    def test_get_matched_interdiff_files_with_new_deleted_file_left(self):
        """Testing get_matched_interdiff_files with new deleted file on left
        side only
        """
        repository = self.create_repository(tool_name='Git')
        review_request = self.create_review_request(repository=repository)

        diffset = self.create_diffset(review_request=review_request,
                                      revision=1)

        filediff1 = self.create_filediff(
            diffset=diffset,
            source_file='foo.txt',
            source_revision=123,
            dest_file='foo.txt',
            diff='diff1')

        filediff2 = self.create_filediff(
            diffset=diffset,
            source_file='foo2.txt',
            source_revision=123,
            dest_file='foo2.txt',
            status=FileDiff.DELETED,
            diff='diff2')

        interdiffset = self.create_diffset(review_request=review_request,
                                           revision=2)

        interfilediff1 = self.create_filediff(
            diffset=interdiffset,
            source_file='foo.txt',
            source_revision=123,
            dest_file='foo.txt',
            diff='interdiff1')

        matched_files = get_matched_interdiff_files(
            tool=repository.get_scmtool(),
            filediffs=[filediff1, filediff2],
            interfilediffs=[interfilediff1])

        self.assertEqual(
            list(matched_files),
            [
                (filediff1, interfilediff1),
                (filediff2, None),
            ])

    @add_fixtures(['test_users', 'test_scmtools'])
    def test_get_matched_interdiff_files_with_new_deleted_file_right(self):
        """Testing get_matched_interdiff_files with new deleted file on right
        side only
        """
        repository = self.create_repository(tool_name='Git')
        review_request = self.create_review_request(repository=repository)

        diffset = self.create_diffset(review_request=review_request,
                                      revision=1)

        filediff1 = self.create_filediff(
            diffset=diffset,
            source_file='foo.txt',
            source_revision=123,
            dest_file='foo.txt',
            diff='diff1')

        interdiffset = self.create_diffset(review_request=review_request,
                                           revision=2)

        interfilediff1 = self.create_filediff(
            diffset=interdiffset,
            source_file='foo.txt',
            source_revision=123,
            dest_file='foo.txt',
            diff='interdiff1')

        interfilediff2 = self.create_filediff(
            diffset=interdiffset,
            source_file='foo2.txt',
            source_revision=123,
            dest_file='foo2.txt',
            status=FileDiff.DELETED,
            diff='interdiff2')

        matched_files = get_matched_interdiff_files(
            tool=repository.get_scmtool(),
            filediffs=[filediff1],
            interfilediffs=[interfilediff1, interfilediff2])

        self.assertEqual(
            list(matched_files),
            [
                (filediff1, interfilediff1),
                (None, interfilediff2),
            ])

    @add_fixtures(['test_users', 'test_scmtools'])
    def test_get_matched_interdiff_files_with_new_deleted_file_both(self):
        """Testing get_matched_interdiff_files with new deleted file on both
        sides
        """
        repository = self.create_repository(tool_name='Git')
        review_request = self.create_review_request(repository=repository)

        diffset = self.create_diffset(review_request=review_request,
                                      revision=1)

        filediff1 = self.create_filediff(
            diffset=diffset,
            source_file='foo.txt',
            source_revision=123,
            dest_file='foo.txt',
            diff='diff1')

        filediff2 = self.create_filediff(
            diffset=diffset,
            source_file='foo2.txt',
            source_revision=123,
            dest_file='foo2.txt',
            status=FileDiff.DELETED,
            diff='diff2')

        interdiffset = self.create_diffset(review_request=review_request,
                                           revision=2)

        interfilediff1 = self.create_filediff(
            diffset=interdiffset,
            source_file='foo.txt',
            source_revision=123,
            dest_file='foo.txt',
            diff='interdiff1')

        interfilediff2 = self.create_filediff(
            diffset=interdiffset,
            source_file='foo2.txt',
            source_revision=123,
            dest_file='foo2.txt',
            status=FileDiff.DELETED,
            diff='interdiff2')

        matched_files = get_matched_interdiff_files(
            tool=repository.get_scmtool(),
            filediffs=[filediff1, filediff2],
            interfilediffs=[interfilediff1, interfilediff2])

        self.assertEqual(
            list(matched_files),
            [
                (filediff1, interfilediff1),
                (filediff2, interfilediff2),
            ])

    @add_fixtures(['test_users', 'test_scmtools'])
    def test_get_matched_interdiff_files_with_new_modified_file_right(self):
        """Testing get_matched_interdiff_files with new modified file on
        right side
        """
        repository = self.create_repository(tool_name='Git')
        review_request = self.create_review_request(repository=repository)

        diffset = self.create_diffset(review_request=review_request,
                                      revision=1)

        filediff1 = self.create_filediff(
            diffset=diffset,
            source_file='foo.txt',
            source_revision=123,
            dest_file='foo.txt',
            diff='diff1')

        interdiffset = self.create_diffset(review_request=review_request,
                                           revision=2)

        interfilediff1 = self.create_filediff(
            diffset=interdiffset,
            source_file='foo.txt',
            source_revision=123,
            dest_file='foo.txt',
            diff='interdiff1')

        interfilediff2 = self.create_filediff(
            diffset=interdiffset,
            source_file='foo2.txt',
            source_revision=123,
            dest_file='foo2.txt',
            diff='interdiff2')

        matched_files = get_matched_interdiff_files(
            tool=repository.get_scmtool(),
            filediffs=[filediff1],
            interfilediffs=[interfilediff1, interfilediff2])

        self.assertEqual(
            list(matched_files),
            [
                (filediff1, interfilediff1),
                (None, interfilediff2),
            ])

    @add_fixtures(['test_users', 'test_scmtools'])
    def test_get_matched_interdiff_files_with_reverted_file(self):
        """Testing get_matched_interdiff_files with reverted file"""
        repository = self.create_repository(tool_name='Git')
        review_request = self.create_review_request(repository=repository)

        diffset = self.create_diffset(review_request=review_request,
                                      revision=1)

        filediff1 = self.create_filediff(
            diffset=diffset,
            source_file='foo.txt',
            source_revision=123,
            dest_file='foo.txt',
            diff='diff1')

        filediff2 = self.create_filediff(
            diffset=diffset,
            source_file='foo2.txt',
            source_revision=123,
            dest_file='foo2.txt',
            diff='diff2')

        interdiffset = self.create_diffset(review_request=review_request,
                                           revision=2)

        interfilediff1 = self.create_filediff(
            diffset=interdiffset,
            source_file='foo.txt',
            source_revision=123,
            dest_file='foo.txt',
            diff='interdiff1')

        matched_files = get_matched_interdiff_files(
            tool=repository.get_scmtool(),
            filediffs=[filediff1, filediff2],
            interfilediffs=[interfilediff1])

        self.assertEqual(
            list(matched_files),
            [
                (filediff1, interfilediff1),
                (filediff2, None),
            ])

    @add_fixtures(['test_users', 'test_scmtools'])
    def test_get_matched_interdiff_files_with_both_renames(self):
        """Testing get_matched_interdiff_files with matching renames on both
        sides
        """
        repository = self.create_repository(tool_name='Git')
        review_request = self.create_review_request(repository=repository)

        diffset = self.create_diffset(review_request=review_request,
                                      revision=1)

        filediff1 = self.create_filediff(
            diffset=diffset,
            source_file='foo.txt',
            source_revision=123,
            dest_file='foo.txt',
            diff='diff1')

        filediff2 = self.create_filediff(
            diffset=diffset,
            source_file='foo.txt',
            source_revision=123,
            dest_file='foo2.txt',
            diff='diff2')

        interdiffset = self.create_diffset(review_request=review_request,
                                           revision=2)

        interfilediff1 = self.create_filediff(
            diffset=interdiffset,
            source_file='foo.txt',
            source_revision=123,
            dest_file='foo.txt',
            diff='interdiff1')

        interfilediff2 = self.create_filediff(
            diffset=interdiffset,
            source_file='foo.txt',
            source_revision=123,
            dest_file='foo2.txt',
            diff='interdiff2')

        matched_files = get_matched_interdiff_files(
            tool=repository.get_scmtool(),
            filediffs=[filediff1, filediff2],
            interfilediffs=[interfilediff1, interfilediff2])

        self.assertEqual(
            list(matched_files),
            [
                (filediff1, interfilediff1),
                (filediff2, interfilediff2),
            ])

    @add_fixtures(['test_users', 'test_scmtools'])
    def test_get_matched_interdiff_files_with_new_renames(self):
        """Testing get_matched_interdiff_files with modified on left side,
        modified + renamed on right
        """
        repository = self.create_repository(tool_name='Git')
        review_request = self.create_review_request(repository=repository)

        diffset = self.create_diffset(review_request=review_request,
                                      revision=1)

        filediff1 = self.create_filediff(
            diffset=diffset,
            source_file='foo.txt',
            source_revision=123,
            dest_file='foo.txt',
            diff='diff1')

        filediff2 = self.create_filediff(
            diffset=diffset,
            source_file='foo2.txt',
            source_revision=123,
            dest_file='foo2.txt',
            diff='diff2')

        interdiffset = self.create_diffset(review_request=review_request,
                                           revision=2)

        interfilediff1 = self.create_filediff(
            diffset=interdiffset,
            source_file='foo.txt',
            source_revision=123,
            dest_file='foo.txt',
            diff='interdiff1')

        interfilediff2 = self.create_filediff(
            diffset=interdiffset,
            source_file='foo2.txt',
            source_revision=123,
            dest_file='foo3.txt',
            diff='interdiff2')

        matched_files = get_matched_interdiff_files(
            tool=repository.get_scmtool(),
            filediffs=[filediff1, filediff2],
            interfilediffs=[interfilediff1, interfilediff2])

        self.assertEqual(
            list(matched_files),
            [
                (filediff1, interfilediff1),
                (filediff2, interfilediff2),
            ])

    @add_fixtures(['test_users', 'test_scmtools'])
    def test_get_matched_interdiff_files_with_multiple_copies(self):
        """Testing get_matched_interdiff_files with multiple copies of file
        from left on right
        """
        repository = self.create_repository(tool_name='Git')
        review_request = self.create_review_request(repository=repository)

        diffset = self.create_diffset(review_request=review_request,
                                      revision=1)

        filediff1 = self.create_filediff(
            diffset=diffset,
            source_file='foo.txt',
            source_revision=123,
            dest_file='foo.txt',
            diff='diff1')

        filediff2 = self.create_filediff(
            diffset=diffset,
            source_file='foo2.txt',
            source_revision=123,
            dest_file='foo2.txt',
            diff='diff2')

        interdiffset = self.create_diffset(review_request=review_request,
                                           revision=2)

        interfilediff1 = self.create_filediff(
            diffset=interdiffset,
            source_file='foo.txt',
            source_revision=123,
            dest_file='foo.txt',
            diff='interdiff1')

        interfilediff2 = self.create_filediff(
            diffset=interdiffset,
            source_file='foo2.txt',
            source_revision=123,
            dest_file='foo3.txt',
            diff='interdiff2')

        interfilediff3 = self.create_filediff(
            diffset=interdiffset,
            source_file='foo2.txt',
            source_revision=123,
            dest_file='foo4.txt',
            diff='interdiff3')

        matched_files = get_matched_interdiff_files(
            tool=repository.get_scmtool(),
            filediffs=[filediff1, filediff2],
            interfilediffs=[interfilediff1, interfilediff2, interfilediff3])

        self.assertEqual(
            list(matched_files),
            [
                (filediff1, interfilediff1),
                (filediff2, interfilediff2),
                (filediff2, interfilediff3),
            ])

    @add_fixtures(['test_users', 'test_scmtools'])
    def test_get_matched_interdiff_files_with_added_left_only(self):
        """Testing get_matched_interdiff_files with file added in left only"""
        repository = self.create_repository(tool_name='Git')
        review_request = self.create_review_request(repository=repository)

        diffset = self.create_diffset(review_request=review_request,
                                      revision=1)

        filediff1 = self.create_filediff(
            diffset=diffset,
            source_file='foo.txt',
            source_revision=PRE_CREATION,
            dest_file='foo.txt',
            diff='diff1')

        filediff2 = self.create_filediff(
            diffset=diffset,
            source_file='foo2.txt',
            source_revision=123,
            dest_file='foo2.txt',
            diff='diff2')

        interdiffset = self.create_diffset(review_request=review_request,
                                           revision=2)

        interfilediff1 = self.create_filediff(
            diffset=interdiffset,
            source_file='foo.txt',
            source_revision=123,
            dest_file='foo.txt',
            diff='interdiff1')

        interfilediff2 = self.create_filediff(
            diffset=interdiffset,
            source_file='foo2.txt',
            source_revision=PRE_CREATION,
            dest_file='foo3.txt',
            diff='interdiff2')

        matched_files = get_matched_interdiff_files(
            tool=repository.get_scmtool(),
            filediffs=[filediff1, filediff2],
            interfilediffs=[interfilediff1, interfilediff2])

        self.assertEqual(
            list(matched_files),
            [
                (filediff1, interfilediff1),
                (filediff2, None),
                (None, interfilediff2),
            ])

    @add_fixtures(['test_users', 'test_scmtools'])
    def test_get_matched_interdiff_files_with_deleted_right_only(self):
        """Testing get_matched_interdiff_files with file deleted in right only
        """
        repository = self.create_repository(tool_name='Git')
        review_request = self.create_review_request(repository=repository)

        diffset = self.create_diffset(review_request=review_request,
                                      revision=1)

        filediff1 = self.create_filediff(
            diffset=diffset,
            source_file='foo.txt',
            source_revision='123',
            dest_file='foo.txt',
            diff='diff1')

        filediff2 = self.create_filediff(
            diffset=diffset,
            source_file='foo2.txt',
            source_revision=123,
            dest_file='foo2.txt',
            status=FileDiff.DELETED,
            diff='diff2')

        interdiffset = self.create_diffset(review_request=review_request,
                                           revision=2)

        interfilediff1 = self.create_filediff(
            diffset=interdiffset,
            source_file='foo.txt',
            source_revision=123,
            dest_file='foo.txt',
            status=FileDiff.DELETED,
            diff='interdiff1')

        interfilediff2 = self.create_filediff(
            diffset=interdiffset,
            source_file='foo2.txt',
            source_revision=123,
            dest_file='foo3.txt',
            diff='interdiff2')

        matched_files = get_matched_interdiff_files(
            tool=repository.get_scmtool(),
            filediffs=[filediff1, filediff2],
            interfilediffs=[interfilediff1, interfilediff2])

        self.assertEqual(
            list(matched_files),
            [
                (filediff1, interfilediff1),
                (filediff2, None),
                (None, interfilediff2),
            ])

    @add_fixtures(['test_users', 'test_scmtools'])
    def test_get_matched_interdiff_files_with_same_names_multiple_ops(self):
        """Testing get_matched_interdiff_files with same names and multiple
        operation (pathological case)
        """
        repository = self.create_repository(tool_name='Git')
        review_request = self.create_review_request(repository=repository)

        diffset = self.create_diffset(review_request=review_request,
                                      revision=1)

        filediff1 = self.create_filediff(
            diffset=diffset,
            source_file='foo.txt',
            source_revision=PRE_CREATION,
            dest_file='foo.txt',
            diff='diff1')

        filediff2 = self.create_filediff(
            diffset=diffset,
            source_file='foo.txt',
            source_revision=123,
            dest_file='foo.txt',
            diff='diff2')

        filediff3 = self.create_filediff(
            diffset=diffset,
            source_file='foo.txt',
            source_revision=123,
            dest_file='foo2.txt',
            diff='diff3')

        filediff4 = self.create_filediff(
            diffset=diffset,
            source_file='foo.txt',
            source_revision=123,
            dest_file='foo.txt',
            status=FileDiff.DELETED,
            diff='diff1')

        interdiffset = self.create_diffset(review_request=review_request,
                                           revision=2)

        interfilediff1 = self.create_filediff(
            diffset=interdiffset,
            source_file='foo.txt',
            source_revision=123,
            dest_file='foo3.txt',
            diff='interdiff1')

        interfilediff2 = self.create_filediff(
            diffset=interdiffset,
            source_file='foo.txt',
            source_revision=123,
            dest_file='foo2.txt',
            diff='interdiff2')

        interfilediff3 = self.create_filediff(
            diffset=interdiffset,
            source_file='foo.txt',
            source_revision=123,
            dest_file='foo3.txt',
            diff='interdiff3')

        interfilediff4 = self.create_filediff(
            diffset=interdiffset,
            source_file='foo.txt',
            source_revision=123,
            dest_file='foo.txt',
            status=FileDiff.DELETED,
            diff='interdiff4')

        interfilediff5 = self.create_filediff(
            diffset=interdiffset,
            source_file='foo.txt',
            source_revision=PRE_CREATION,
            dest_file='foo.txt',
            diff='interdiff5')

        matched_files = get_matched_interdiff_files(
            tool=repository.get_scmtool(),
            filediffs=[filediff1, filediff2, filediff3, filediff4],
            interfilediffs=[interfilediff1, interfilediff2, interfilediff3,
                            interfilediff4, interfilediff5])

        self.assertEqual(
            list(matched_files),
            [
                (filediff1, interfilediff5),
                (filediff3, interfilediff2),
                (filediff4, interfilediff4),
                (filediff2, interfilediff1),
                (filediff2, interfilediff3),
            ])

    @add_fixtures(['test_users', 'test_scmtools'])
    def test_get_matched_interdiff_files_with_new_file_same_name(self):
        """Testing get_matched_interdiff_files with new file on right with
        same name from left
        """
        repository = self.create_repository(tool_name='Git')
        review_request = self.create_review_request(repository=repository)

        diffset = self.create_diffset(review_request=review_request,
                                      revision=1)

        filediff1 = self.create_filediff(
            diffset=diffset,
            source_file='foo.txt',
            source_revision=123,
            dest_file='foo.txt',
            diff='diff1')

        filediff2 = self.create_filediff(
            diffset=diffset,
            source_file='foo2.txt',
            source_revision=123,
            dest_file='foo2.txt',
            diff='diff2')

        interdiffset = self.create_diffset(review_request=review_request,
                                           revision=2)

        interfilediff1 = self.create_filediff(
            diffset=interdiffset,
            source_file='foo.txt',
            source_revision=123,
            dest_file='foo.txt',
            diff='interdiff1')

        interfilediff2 = self.create_filediff(
            diffset=interdiffset,
            source_file='foo2.txt',
            source_revision=PRE_CREATION,
            dest_file='foo2.txt',
            diff='interdiff2')

        matched_files = get_matched_interdiff_files(
            tool=repository.get_scmtool(),
            filediffs=[filediff1, filediff2],
            interfilediffs=[interfilediff1, interfilediff2])

        self.assertEqual(
            list(matched_files),
            [
                (filediff1, interfilediff1),
                (filediff2, None),
                (None, interfilediff2),
            ])

    def test_get_line_changed_regions(self):
        """Testing DiffChunkGenerator._get_line_changed_regions"""
        def deep_equal(A, B):
            typea, typeb = type(A), type(B)
            self.assertEqual(typea, typeb)

            if typea is tuple or typea is list:
                for a, b in zip_longest(A, B):
                    deep_equal(a, b)
            else:
                self.assertEqual(A, B)

        deep_equal(diffutils.get_line_changed_regions(None, None),
                   (None, None))

        old = 'submitter = models.ForeignKey(Person, verbose_name="Submitter")'
        new = 'submitter = models.ForeignKey(User, verbose_name="Submitter")'
        regions = diffutils.get_line_changed_regions(old, new)
        deep_equal(regions, ([(30, 36)], [(30, 34)]))

        old = '-from reviews.models import ReviewRequest, Person, Group'
        new = '+from .reviews.models import ReviewRequest, Group'
        regions = diffutils.get_line_changed_regions(old, new)
        deep_equal(regions, ([(0, 1), (6, 6), (43, 51)],
                             [(0, 1), (6, 7), (44, 44)]))

        old = 'abcdefghijklm'
        new = 'nopqrstuvwxyz'
        regions = diffutils.get_line_changed_regions(old, new)
        deep_equal(regions, (None, None))

    @add_fixtures(['test_users', 'test_scmtools'])
    def test_headers_use_correct_line_insert(self):
        """Testing header generation for chunks with insert chunks above"""
        # We turn off highlighting to compare lines.
        siteconfig = SiteConfiguration.objects.get_current()
        siteconfig.set('diffviewer_syntax_highlighting', False)
        siteconfig.save()

        line_number = 27  # This is a header line below the chunk of inserts

        diff = (b"diff --git a/tests.py b/tests.py\n"
                b"index a4fc53e..f2414cc 100644\n"
                b"--- a/tests.py\n"
                b"+++ b/tests.py\n"
                b"@@ -20,6 +20,9 @@ from reviewboard.site.urlresolvers import "
                b"local_site_reverse\n"
                b" from reviewboard.site.models import LocalSite\n"
                b" from reviewboard.webapi.errors import INVALID_REPOSITORY\n"
                b"\n"
                b"+class Foo(object):\n"
                b"+    def bar(self):\n"
                b"+        pass\n"
                b"\n"
                b" class BaseWebAPITestCase(TestCase, EmailTestHelper);\n"
                b"     fixtures = ['test_users', 'test_reviewrequests', 'test_"
                b"scmtools',\n")

        repository = self.create_repository(tool_name='Git')
        review_request = self.create_review_request(repository=repository)
        diffset = self.create_diffset(review_request=review_request)

        filediff = self.create_filediff(
            diffset=diffset, source_file='tests.py', dest_file='tests.py',
            source_revision='a4fc53e08863f5341effb5204b77504c120166ae',
            diff=diff)

        context = {'user': review_request.submitter}
        header = diffutils.get_last_header_before_line(context, filediff, None,
                                                       line_number)
        chunks = diffutils.get_file_chunks_in_range(
            context, filediff, None, 1,
            diffutils.get_last_line_number_in_diff(context, filediff, None))

        lines = []

        for chunk in chunks:
            lines.extend(chunk['lines'])

        # The header we find should be before our line number (which has a
        # header itself).
        self.assertTrue(header['right']['line'] < line_number)

        # The line numbers start at 1 and not 0.
        self.assertEqual(header['right']['text'],
                         lines[header['right']['line'] - 1][5])

    @add_fixtures(['test_users', 'test_scmtools'])
    def test_header_correct_line_delete(self):
        """Testing header generation for chunks with delete chunks above"""
        # We turn off highlighting to compare lines.
        siteconfig = SiteConfiguration.objects.get_current()
        siteconfig.set('diffviewer_syntax_highlighting', False)
        siteconfig.save()

        line_number = 53  # This is a header line below the chunk of deletes

        diff = (b"diff --git a/tests.py b/tests.py\n"
                b"index a4fc53e..ba7d34b 100644\n"
                b"--- a/tests.py\n"
                b"+++ b/tests.py\n"
                b"@@ -47,9 +47,6 @@ class BaseWebAPITestCase(TestCase, "
                b"EmailTestHelper);\n"
                b"\n"
                b"         yourself.base_url = 'http;//testserver'\n"
                b"\n"
                b"-    def tearDown(yourself);\n"
                b"-        yourself.client.logout()\n"
                b"-\n"
                b"     def api_func_wrapper(yourself, api_func, path, query, "
                b"expected_status,\n"
                b"                          follow_redirects, expected_"
                b"redirects);\n"
                b"         response = api_func(path, query, follow=follow_"
                b"redirects)\n")

        repository = self.create_repository(tool_name='Git')
        review_request = self.create_review_request(repository=repository)
        diffset = self.create_diffset(review_request=review_request)

        filediff = self.create_filediff(
            diffset=diffset, source_file='tests.py', dest_file='tests.py',
            source_revision='a4fc53e08863f5341effb5204b77504c120166ae',
            diff=diff)

        context = {'user': review_request.submitter}
        header = diffutils.get_last_header_before_line(context, filediff, None,
                                                       line_number)

        chunks = diffutils.get_file_chunks_in_range(
            context, filediff, None, 1,
            diffutils.get_last_line_number_in_diff(context, filediff, None))

        lines = []

        for chunk in chunks:
            lines.extend(chunk['lines'])

        # The header we find should be before our line number (which has a
        # header itself).
        self.assertTrue(header['left']['line'] < line_number)

        # The line numbers start at 1 and not 0.
        self.assertEqual(header['left']['text'],
                         lines[header['left']['line'] - 1][2])

    def test_get_displayed_diff_line_ranges_with_delete_single_lines(self):
        """Testing get_displayed_diff_line_ranges with delete chunk and single
        virtual line
        """
        chunks = [
            {
                'change': 'delete',
                'lines': [
                    (10, 20, 'deleted line', [], '', '', [], False),
                    # ...
                    (50, 60, 'deleted line', [], '', '', [], False),
                ],
            },
        ]

        self.assertEqual(
            get_displayed_diff_line_ranges(chunks, 20, 20),
            ({
                'display_range': (30, 30),
                'virtual_range': (20, 20),
                'chunk_range': (chunks[0], chunks[0]),
            }, None))

    def test_get_displayed_diff_line_ranges_with_delete_mutiple_lines(self):
        """Testing get_displayed_diff_line_ranges with delete chunk and multiple
        virtual lines
        """
        chunks = [
            {
                'change': 'delete',
                'lines': [
                    (10, 20, 'deleted line', [], '', '', [], False),
                    # ...
                    (50, 60, 'deleted line', [], '', '', [], False),
                ],
            },
        ]

        self.assertEqual(
            get_displayed_diff_line_ranges(chunks, 20, 21),
            ({
                'display_range': (30, 31),
                'virtual_range': (20, 21),
                'chunk_range': (chunks[0], chunks[0]),
            }, None))

    def test_get_displayed_diff_line_ranges_with_replace_single_line(self):
        """Testing get_displayed_diff_line_ranges with replace chunk and single
        virtual line
        """
        chunks = [
            {
                'change': 'replace',
                'lines': [
                    (10, 20, 'foo', [], 30, 'replaced line', [], False),
                    # ...
                    (50, 60, 'foo', [], 70, 'replaced line', [], False),
                ],
            },
        ]

        self.assertEqual(
            get_displayed_diff_line_ranges(chunks, 20, 20),
            ({
                'display_range': (30, 30),
                'virtual_range': (20, 20),
                'chunk_range': (chunks[0], chunks[0]),
            }, {
                'display_range': (40, 40),
                'virtual_range': (20, 20),
                'chunk_range': (chunks[0], chunks[0]),
            }))

    def test_get_displayed_diff_line_ranges_with_replace_multiple_lines(self):
        """Testing get_displayed_diff_line_ranges with replace chunk and
        multiple virtual lines
        """
        chunks = [
            {
                'change': 'replace',
                'lines': [
                    (10, 20, 'foo', [], 30, 'replaced line', [], False),
                    # ...
                    (50, 60, 'foo', [], 70, 'replaced line', [], False),
                ],
            },
        ]

        self.assertEqual(
            get_displayed_diff_line_ranges(chunks, 20, 21),
            ({
                'display_range': (30, 31),
                'virtual_range': (20, 21),
                'chunk_range': (chunks[0], chunks[0]),
            }, {
                'display_range': (40, 41),
                'virtual_range': (20, 21),
                'chunk_range': (chunks[0], chunks[0]),
            }))

    def test_get_displayed_diff_line_ranges_with_insert_single_line(self):
        """Testing get_displayed_diff_line_ranges with insert chunk and single
        virtual line
        """
        chunks = [
            {
                'change': 'insert',
                'lines': [
                    (10, '', '', [], 20, 'inserted line', [], False),
                    # ...
                    (50, '', '', [], 60, 'inserted line', [], False),
                ],
            },
        ]

        self.assertEqual(
            get_displayed_diff_line_ranges(chunks, 20, 20),
            (None, {
                'display_range': (30, 30),
                'virtual_range': (20, 20),
                'chunk_range': (chunks[0], chunks[0]),
            }))

    def test_get_displayed_diff_line_ranges_with_insert_multiple_lines(self):
        """Testing get_displayed_diff_line_ranges with insert chunk and multiple
        virtual lines
        """
        chunks = [
            {
                'change': 'insert',
                'lines': [
                    (10, '', '', [], 20, 'inserted line', [], False),
                    # ...
                    (50, '', '', [], 60, 'inserted line', [], False),
                ],
            },
        ]

        self.assertEqual(
            get_displayed_diff_line_ranges(chunks, 20, 21),
            (None, {
                'display_range': (30, 31),
                'virtual_range': (20, 21),
                'chunk_range': (chunks[0], chunks[0]),
            }))

    def test_get_displayed_diff_line_ranges_with_fake_equal_orig(self):
        """Testing get_displayed_diff_line_ranges with fake equal from
        original side of interdiff
        """
        chunks = [
            {
                'change': 'equal',
                'lines': [
                    (10, '', '', [], 20, 'inserted line', [], False),
                    # ...
                    (50, '', '', [], 60, 'inserted line', [], False),
                ],
            },
        ]

        self.assertEqual(
            get_displayed_diff_line_ranges(chunks, 20, 21),
            (None, {
                'display_range': (30, 31),
                'virtual_range': (20, 21),
                'chunk_range': (chunks[0], chunks[0]),
            }))

    def test_get_displayed_diff_line_ranges_with_fake_equal_patched(self):
        """Testing get_displayed_diff_line_ranges with fake equal from
        patched side of interdiff
        """
        chunks = [
            {
                'change': 'equal',
                'lines': [
                    (10, 20, 'deleted line', [], '', '', [], False),
                    # ...
                    (50, 60, 'deleted line', [], '', '', [], False),
                ],
            },
        ]

        self.assertEqual(
            get_displayed_diff_line_ranges(chunks, 20, 21),
            ({
                'display_range': (30, 31),
                'virtual_range': (20, 21),
                'chunk_range': (chunks[0], chunks[0]),
            }, None))

    def test_get_displayed_diff_line_ranges_with_spanning_insert_delete(self):
        """Testing get_displayed_diff_line_ranges with spanning delete and
        insert
        """
        chunks = [
            {
                'change': 'delete',
                'lines': [
                    (10, 20, 'deleted line', [], '', '', [], False),
                    # ...
                    (50, 60, 'deleted line', [], '', '', [], False),
                ],
            },
            {
                'change': 'insert',
                'lines': [
                    (51, '', '', [], 61, 'inserted line', [], False),
                    # ...
                    (100, '', '', [], 110, 'inserted line', [], False),
                ],
            },
            {
                'change': 'equal',
                'lines': [
                    (101, 61, 'equal line', [], 111, 'equal line', [],
                     False),
                    # ...
                    (200, 160, 'equal line', [], 210, 'equal line', [],
                     False),
                ],
            },
        ]

        self.assertEqual(
            get_displayed_diff_line_ranges(chunks, 20, 69),
            ({
                'display_range': (30, 60),
                'virtual_range': (20, 50),
                'chunk_range': (chunks[0], chunks[0]),
            }, {
                'display_range': (61, 79),
                'virtual_range': (51, 69),
                'chunk_range': (chunks[1], chunks[1]),
            }))

    def test_get_displayed_diff_line_ranges_with_spanning_delete_insert(self):
        """Testing get_displayed_diff_line_ranges with spanning insert and
        delete
        """
        chunks = [
            {
                'change': 'insert',
                'lines': [
                    (10, '', '', [], 20, 'inserted line', [], False),
                    # ...
                    (50, '', '', [], 60, 'inserted line', [], False),
                ],
            },
            {
                'change': 'delete',
                'lines': [
                    (51, 61, 'inserted line', [], '', '', [], False),
                    # ...
                    (100, 110, 'inserted line', [], '', '', [], False),
                ],
            },
            {
                'change': 'equal',
                'lines': [
                    (101, 111, 'equal line', [], 61, 'equal line', [],
                     False),
                    # ...
                    (200, 210, 'equal line', [], 160, 'equal line', [],
                     False),
                ],
            },
        ]

        self.assertEqual(
            get_displayed_diff_line_ranges(chunks, 20, 69),
            ({
                'display_range': (61, 79),
                'virtual_range': (51, 69),
                'chunk_range': (chunks[1], chunks[1]),
            }, {
                'display_range': (30, 60),
                'virtual_range': (20, 50),
                'chunk_range': (chunks[0], chunks[0]),
            }))

    def test_get_displayed_diff_line_ranges_with_spanning_last_chunk(self):
        """Testing get_displayed_diff_line_ranges with spanning chunks through
        last chunk
        """
        chunks = [
            {
                'change': 'delete',
                'lines': [
                    (10, 20, 'deleted line', [], '', '', [], False),
                    # ...
                    (50, 60, 'deleted line', [], '', '', [], False),
                ],
            },
            {
                'change': 'insert',
                'lines': [
                    (51, '', '', [], 61, 'inserted line', [], False),
                    # ...
                    (100, '', '', [], 110, 'inserted line', [], False),
                ],
            },
        ]

        self.assertEqual(
            get_displayed_diff_line_ranges(chunks, 20, 69),
            ({
                'display_range': (30, 60),
                'virtual_range': (20, 50),
                'chunk_range': (chunks[0], chunks[0]),
            }, {
                'display_range': (61, 79),
                'virtual_range': (51, 69),
                'chunk_range': (chunks[1], chunks[1]),
            }))


class DiffExpansionHeaderTests(TestCase):
    """Testing generation of diff expansion headers."""

    def test_find_header_with_filtered_equal(self):
        """Testing finding a header in a file that has filtered equals
        chunks
        """
        # See diffviewer.diffutils.get_file_chunks_in_range for a description
        # of chunks and its elements. We fake the elements of lines here
        # because we only need elements 0, 1, and 4 (of what would be a list).
        chunks = [
            {
                'change': 'equal',
                'meta': {
                    'left_headers': [(1, 'foo')],
                    'right_headers': [],
                },
                'lines': [
                    {
                        0: 1,
                        1: 1,
                        4: '',
                    },
                    {
                        0: 2,
                        1: 2,
                        4: 1,
                    },
                ]
            },
            {
                'change': 'equal',
                'meta': {
                    'left_headers': [],
                    'right_headers': [(2, 'bar')],
                },
                'lines': [
                    {
                        0: 3,
                        1: '',
                        4: 2,
                    },
                    {
                        0: 4,
                        1: 3,
                        4: 3,
                    },
                ]
            }
        ]

        left_header = {
            'line': 1,
            'text': 'foo',
        }
        right_header = {
            'line': 3,
            'text': 'bar',
        }

        self.assertEqual(
            diffutils._get_last_header_in_chunks_before_line(chunks, 2),
            {
                'left': left_header,
                'right': None,
            })

        self.assertEqual(
            diffutils._get_last_header_in_chunks_before_line(chunks, 4),
            {
                'left': left_header,
                'right': right_header,
            })

    def test_find_header_with_header_oustside_chunk(self):
        """Testing finding a header in a file where the header in a chunk does
        not belong to the chunk it is in
        """
        chunks = [
            {
                'change': 'equal',
                'meta': {
                    'left_headers': [
                        (1, 'foo'),
                        (100, 'bar'),
                    ],
                },
                'lines': [
                    {
                        0: 1,
                        1: 1,
                        4: 1,
                    },
                    {
                        0: 2,
                        1: 2,
                        4: 1,
                    },
                ]
            }
        ]

        self.assertEqual(
            diffutils._get_last_header_in_chunks_before_line(chunks, 2),
            {
                'left': {
                    'line': 1,
                    'text': 'foo',
                },
                'right': None,
            })


class GraphUtilsTests(TestCase):
    """Test cases for the diffviewer.graphutils module."""

    def test_shortest_distances(self):
        """Testing shortest distance finding algorithm"""
        graph = {
            'a': ['b'],
            'b': ['c', 'd'],
            'c': ['d', 'e'],
            'd': ['f'],
            'e': ['g'],
            'f': ['e'],
            'h': ['i'],
        }

        inf = float('inf')

        self.assertEqual(
            graphutils.find_shortest_distances('a', graph),
            {
                'a': 0,
                'b': 1,
                'c': 2,
                'd': 2,
                'e': 3,
                'f': 3,
                'g': 4,
                'h': inf,
                'i': inf,
            })

        self.assertEqual(
            graphutils.find_shortest_distances('i', graph),
            {
                'a': inf,
                'b': inf,
                'c': inf,
                'd': inf,
                'e': inf,
                'f': inf,
                'g': inf,
                'h': inf,
                'i': 0,
            })<|MERGE_RESOLUTION|>--- conflicted
+++ resolved
@@ -28,15 +28,13 @@
 from reviewboard.diffviewer.diffutils import (get_displayed_diff_line_ranges,
                                               get_matched_interdiff_files)
 from reviewboard.diffviewer.errors import UserVisibleError
-<<<<<<< HEAD
 from reviewboard.diffviewer.forms import UploadDiffCommitForm, UploadDiffForm
-from reviewboard.diffviewer.models import (DiffCommit, DiffSet, FileDiff,
-                                           LegacyFileDiffData, MergeParent,
-=======
-from reviewboard.diffviewer.forms import UploadDiffForm
-from reviewboard.diffviewer.models import (DiffSet, DiffSetHistory, FileDiff,
+from reviewboard.diffviewer.models import (DiffCommit,
+                                           DiffSet,
+                                           DiffSetHistory,
+                                           FileDiff,
                                            LegacyFileDiffData,
->>>>>>> d60089a8
+                                           MergeParent,
                                            RawFileDiffData)
 from reviewboard.diffviewer.myersdiff import MyersDiffer
 from reviewboard.diffviewer.opcode_generator import get_diff_opcode_generator
@@ -1584,7 +1582,6 @@
         self.assertEqual(filediff1.diff_hash, filediff2.diff_hash)
 
 
-<<<<<<< HEAD
 class DiffCommitTests(SpyAgency, TestCase):
     """Unit tests for the DiffCommit class."""
 
@@ -1783,7 +1780,8 @@
         self.assertEqual(
             raw_date,
             commit.committer_date.strftime(DiffCommit.DATE_FORMAT))
-=======
+
+
 class DiffSetTests(TestCase):
     """Unit tests for reviewboard.diffviewer.models.DiffSet."""
 
@@ -1822,7 +1820,6 @@
 
         with self.assertRaises(ValueError):
             diffset.update_revision_from_history(diffset_history)
->>>>>>> d60089a8
 
 
 class DiffSetManagerTests(SpyAgency, TestCase):
