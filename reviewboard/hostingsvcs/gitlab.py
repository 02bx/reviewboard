--- conflicted
+++ resolved
@@ -642,14 +642,9 @@
         diff_url = ('%s%s/commit/%s.diff?private_token=%s'
                     % (hosting_url, path_with_namespace, revision,
                        private_token))
-<<<<<<< HEAD
-        response = self.client.http_get(
-            diff_url,
-            headers={'Accept': 'text/plain'})
-=======
 
         try:
-            diff, headers = self.client.http_get(
+            response = self.client.http_get(
                 diff_url,
                 headers={
                     'Accept': 'text/plain',
@@ -678,7 +673,6 @@
                         'http_code': e.code,
                         'error': e,
                     })
->>>>>>> 8be9bb4c
 
         diff = response.data
 
