"""Unit tests for the GitHub hosting service."""

from __future__ import unicode_literals

import hashlib
import hmac
import logging

from django.contrib.auth.models import User
from django.core.exceptions import ObjectDoesNotExist
from django.test.client import RequestFactory
from django.utils.safestring import SafeText
from djblets.testing.decorators import add_fixtures

from reviewboard.scmtools.core import Branch, Commit
from reviewboard.hostingsvcs.errors import (AuthorizationError,
                                            RepositoryError)
from reviewboard.hostingsvcs.repository import RemoteRepository
from reviewboard.hostingsvcs.testing import HostingServiceTestCase
from reviewboard.reviews.models import ReviewRequest
from reviewboard.scmtools.crypto_utils import (decrypt_password,
                                               encrypt_password)
from reviewboard.scmtools.errors import SCMError
from reviewboard.site.models import LocalSite
from reviewboard.site.urlresolvers import local_site_reverse


class GitHubTestCase(HostingServiceTestCase):
    """Base class for GitHub test suites."""

    service_name = 'github'

    default_account_data = {
        'personal_token': encrypt_password('abc123'),
    }

    default_repository_extra_data = {
        'repository_plan': 'public',
        'github_public_repo_name': 'myrepo',
    }


class GitHubTests(GitHubTestCase):
    """Unit tests for the GitHub hosting service."""

    def test_service_support(self):
        """Testing GitHub service support capabilities"""
        self.assertTrue(self.service_class.supports_bug_trackers)
        self.assertTrue(self.service_class.supports_repositories)
        self.assertFalse(self.service_class.supports_ssh_key_association)

    def test_get_repository_fields_with_public_plan(self):
        """Testing GitHub.get_repository_fields with the public plan"""
        self.assertEqual(
            self.get_repository_fields(
                'Git',
                plan='public',
                fields={
                    'github_public_repo_name': 'myrepo',
                }
            ),
            {
                'path': 'git://github.com/myuser/myrepo.git',
                'mirror_path': 'git@github.com:myuser/myrepo.git',
            })

    def test_get_repository_fields_with_public_org_plan(self):
        """Testing GitHub.get_repository_fields with the public-org plan"""
        self.assertEqual(
            self.get_repository_fields(
                'Git',
                plan='public-org',
                fields={
                    'github_public_org_repo_name': 'myrepo',
                    'github_public_org_name': 'myorg',
                }
            ),
            {
                'path': 'git://github.com/myorg/myrepo.git',
                'mirror_path': 'git@github.com:myorg/myrepo.git',
            })

    def test_get_repository_fields_with_private_plan(self):
        """Testing GitHub.get_repository_fields with the private plan"""
        self.assertEqual(
            self.get_repository_fields(
                'Git',
                plan='private',
                fields={
                    'github_private_repo_name': 'myrepo',
                }
            ),
            {
                'path': 'git@github.com:myuser/myrepo.git',
                'mirror_path': '',
            })

    def test_get_repository_fields_with_private_org_plan(self):
        """Testing GitHub.get_repository_fields with the private-org plan"""
        self.assertEqual(
            self.get_repository_fields(
                'Git',
                plan='private-org',
                fields={
                    'github_private_org_repo_name': 'myrepo',
                    'github_private_org_name': 'myorg',
                }
            ),
            {
                'path': 'git@github.com:myorg/myrepo.git',
                'mirror_path': '',
            })

    def test_get_repo_api_url_with_public_plan(self):
        """Testing GitHub._get_repo_api_url with the public plan"""
        url = self._get_repo_api_url('public', {
            'github_public_repo_name': 'testrepo',
        })
        self.assertEqual(url, 'https://api.github.com/repos/myuser/testrepo')

    def test_get_repo_api_url_with_public_org_plan(self):
        """Testing GitHub._get_repo_api_url with the public-org plan"""
        url = self._get_repo_api_url('public-org', {
            'github_public_org_name': 'myorg',
            'github_public_org_repo_name': 'testrepo',
        })
        self.assertEqual(url, 'https://api.github.com/repos/myorg/testrepo')

    def test_get_repo_api_url_with_private_plan(self):
        """Testing GitHub._get_repo_api_url with the private plan"""
        url = self._get_repo_api_url('private', {
            'github_private_repo_name': 'testrepo',
        })
        self.assertEqual(url, 'https://api.github.com/repos/myuser/testrepo')

    def test_get_repo_api_url_with_private_org_plan(self):
        """Testing GitHub._get_repo_api_url with the private-org plan"""
        url = self._get_repo_api_url('private-org', {
            'github_private_org_name': 'myorg',
            'github_private_org_repo_name': 'testrepo',
        })
        self.assertEqual(url, 'https://api.github.com/repos/myorg/testrepo')

    def test_get_bug_tracker_field_with_public_plan(self):
        """Testing GitHub.get_bug_tracker_field with the public plan"""
        self.assertTrue(
            self.service_class.get_bug_tracker_requires_username('public'))
        self.assertEqual(
            self.service_class.get_bug_tracker_field('public', {
                'github_public_repo_name': 'myrepo',
                'hosting_account_username': 'myuser',
            }),
            'http://github.com/myuser/myrepo/issues#issue/%s')

    def test_get_bug_tracker_field_with_public_org_plan(self):
        """Testing GitHub.get_bug_tracker_field with the public-org plan"""
        self.assertFalse(
            self.service_class.get_bug_tracker_requires_username('public-org'))
        self.assertEqual(
            self.service_class.get_bug_tracker_field('public-org', {
                'github_public_org_name': 'myorg',
                'github_public_org_repo_name': 'myrepo',
            }),
            'http://github.com/myorg/myrepo/issues#issue/%s')

    def test_get_bug_tracker_field_with_private_plan(self):
        """Testing GitHub.get_bug_tracker_field with the private plan"""
        self.assertTrue(
            self.service_class.get_bug_tracker_requires_username('private'))
        self.assertEqual(
            self.service_class.get_bug_tracker_field('private', {
                'github_private_repo_name': 'myrepo',
                'hosting_account_username': 'myuser',
            }),
            'http://github.com/myuser/myrepo/issues#issue/%s')

    def test_get_bug_tracker_field_with_private_org_plan(self):
        """Testing GitHub.get_bug_tracker_field with the private-org plan"""
        self.assertFalse(self.service_class.get_bug_tracker_requires_username(
            'private-org'))
        self.assertEqual(
            self.service_class.get_bug_tracker_field('private-org', {
                'github_private_org_name': 'myorg',
                'github_private_org_repo_name': 'myrepo',
            }),
            'http://github.com/myorg/myrepo/issues#issue/%s')

    def test_get_repository_hook_instructions(self):
        """Testing GitHub.get_repository_hook_instructions"""
        account = self.create_hosting_account()
        repository = self.create_repository(hosting_account=account)
        hooks_uuid = repository.get_or_create_hooks_uuid()

        request = RequestFactory().get(path='/')
        request.user = User.objects.create(username='test-user')

        content = repository.hosting_service.get_repository_hook_instructions(
            request=request,
            repository=repository)

        self.assertIsInstance(content, SafeText)
        self.assertIn(
            'https://github.com/myuser/myrepo/settings/hooks/new',
            content)
        self.assertIn(
            'http://example.com/repos/1/github/hooks/close-submitted/',
            content)
        self.assertIn(
            '<code>%s</code>' % hooks_uuid,
            content)
        self.assertIn('Review Board supports closing', content)

    def test_check_repository_public(self):
        """Testing GitHub.check_repository with public repository"""
        self._test_check_repository(plan='public',
                                    github_public_repo_name='myrepo')

    def test_check_repository_private(self):
        """Testing GitHub.check_repository with private repository"""
        self._test_check_repository(plan='private',
                                    github_private_repo_name='myrepo')

    def test_check_repository_public_org(self):
        """Testing GitHub.check_repository with public org repository"""
        self._test_check_repository(plan='public-org',
                                    github_public_org_name='myorg',
                                    github_public_org_repo_name='myrepo',
                                    expected_owner='myorg')

    def test_check_repository_private_org(self):
        """Testing GitHub.check_repository with private org repository"""
        self._test_check_repository(plan='private-org',
                                    github_private_org_name='myorg',
                                    github_private_org_repo_name='myrepo',
                                    expected_owner='myorg')

    def test_check_repository_public_not_found(self):
        """Testing GitHub.check_repository with not found error and public
        repository
        """
        self._test_check_repository_error(
            plan='public',
            github_public_repo_name='myrepo',
            http_status=404,
            payload=b'{"message": "Not Found"}',
            expected_url='https://api.github.com/repos/myuser/myrepo',
            expected_error='A repository with this name was not found, '
                           'or your user may not own it.')

    def test_check_repository_private_not_found(self):
        """Testing GitHub.check_repository with not found error and private
        repository
        """
        self._test_check_repository_error(
            plan='private',
            github_private_repo_name='myrepo',
            http_status=404,
            payload=b'{"message": "Not Found"}',
            expected_url='https://api.github.com/repos/myuser/myrepo',
            expected_error='A repository with this name was not found, '
                           'or your user may not own it.')

    def test_check_repository_public_org_not_found(self):
        """Testing GitHub.check_repository with not found error and
        public organization repository
        """
        self._test_check_repository_error(
            plan='public-org',
            github_public_org_name='myorg',
            github_public_org_repo_name='myrepo',
            http_status=404,
            payload=b'{"message": "Not Found"}',
            expected_url='https://api.github.com/repos/myorg/myrepo',
            expected_error='A repository with this organization or name '
                           'was not found.')

    def test_check_repository_private_org_not_found(self):
        """Testing GitHub.check_repository with not found error and
        private organization repository
        """
        self._test_check_repository_error(
            plan='private-org',
            github_private_org_name='myorg',
            github_private_org_repo_name='myrepo',
            http_status=404,
            payload=b'{"message": "Not Found"}',
            expected_url='https://api.github.com/repos/myorg/myrepo',
            expected_error='A repository with this organization or name '
                           'was not found, or your user may not have access '
                           'to it.')

    def test_check_repository_public_plan_private_repo(self):
        """Testing GitHub.check_repository with public plan and
        private repository
        """
        self._test_check_repository_error(
            plan='public',
            github_public_repo_name='myrepo',
            http_status=200,
            payload=b'{"private": true}',
            expected_url='https://api.github.com/repos/myuser/myrepo',
            expected_error='This is a private repository, but you have '
                           'selected a public plan.')

    def test_check_repository_private_plan_public_repo(self):
        """Testing GitHub.check_repository with private plan and
        public repository
        """
        self._test_check_repository_error(
            plan='private',
            github_private_repo_name='myrepo',
            http_status=200,
            payload=b'{"private": false}',
            expected_url='https://api.github.com/repos/myuser/myrepo',
            expected_error='This is a public repository, but you have '
                           'selected a private plan.')

    def test_check_repository_public_org_plan_private_repo(self):
        """Testing GitHub.check_repository with public organization plan and
        private repository
        """
        self._test_check_repository_error(
            plan='public-org',
            github_public_org_name='myorg',
            github_public_org_repo_name='myrepo',
            http_status=200,
            payload=b'{"private": true}',
            expected_url='https://api.github.com/repos/myorg/myrepo',
            expected_error='This is a private repository, but you have '
                           'selected a public plan.')

    def test_check_repository_private_org_plan_public_repo(self):
        """Testing GitHub.check_repository with private organization plan and
        public repository
        """
        self._test_check_repository_error(
            plan='private-org',
            github_private_org_name='myorg',
            github_private_org_repo_name='myrepo',
            http_status=200,
            payload=b'{"private": false}',
            expected_url='https://api.github.com/repos/myorg/myrepo',
            expected_error='This is a public repository, but you have '
                           'selected a private plan.')

    def test_authorize(self):
        """Testing GitHub.authorize"""
        paths = {
            '/user': {
                'headers': {
                    str('X-OAuth-Scopes'): str('user, repo, admin:repo_hook'),
                },
                'payload': b'{}',
            },
        }

        hosting_account = self.create_hosting_account(data={})
        self.assertFalse(hosting_account.is_authorized)

        with self.setup_http_test(self.make_handler_for_paths(paths),
                                  hosting_account=hosting_account,
                                  expected_http_calls=1) as ctx:
            ctx.service.authorize(
                username='myuser',
                password='abcde12345abcde12345abcde12345abcde12345')

        self.assertTrue(hosting_account.is_authorized)

        ctx.assertHTTPCall(
            0,
            url='https://api.github.com/user',
            method='GET',
            username='myuser',
<<<<<<< HEAD
            password='mypass',
            body=(
                b'{'
                b'"note": "Access for Review Board (example.com/ - 2a707f8)", '
                b'"note_url": "http://example.com/", '
                b'"scopes": ["user", "repo"]'
                b'}'
            ),
            headers={
                'Content-Length': '123',
            })
=======
            password='abcde12345abcde12345abcde12345abcde12345')
>>>>>>> c4500b0b

        self.assertIn('personal_token', hosting_account.data)
        self.assertNotIn('authorizations', hosting_account.data)
        self.assertEqual(
            decrypt_password(hosting_account.data['personal_token']),
            'abcde12345abcde12345abcde12345abcde12345')

    def test_authorize_with_missing_scopes(self):
        """Testing GitHub.authorize with missing scopes"""
        paths = {
            '/user': {
                'headers': {
                    str('X-OAuth-Scopes'): str('user, foobar'),
                },
                'payload': b'{}',
            },
        }

        hosting_account = self.create_hosting_account(data={})
        self.assertFalse(hosting_account.is_authorized)

        message = (
            'This GitHub Personal Access Token must have the following '
            'scopes enabled: admin:repo_hook, repo'
        )

        with self.setup_http_test(self.make_handler_for_paths(paths),
                                  hosting_account=hosting_account,
                                  expected_http_calls=1) as ctx:
            with self.assertRaisesMessage(AuthorizationError, message):
                ctx.service.authorize(
                    username='myuser',
                    password='abcde12345abcde12345abcde12345abcde12345')

        self.assertFalse(hosting_account.is_authorized)

        ctx.assertHTTPCall(
            0,
            url='https://api.github.com/user',
            method='GET',
            username='myuser',
            password='abcde12345abcde12345abcde12345abcde12345')

        self.assertNotIn('personal_token', hosting_account.data)
        self.assertNotIn('authorizations', hosting_account.data)

    def test_is_authorized_with_personal_token(self):
        """Testing GitHub.is_authorized with personal access token"""
        hosting_account = self.create_hosting_account(data={
            'personal_token': encrypt_password('abc123'),
        })
        self.assertTrue(hosting_account.is_authorized)

    def test_is_authorized_with_legacy_authorization(self):
        """Testing GitHub.is_authorized with legacy authorization token"""
        hosting_account = self.create_hosting_account(data={
            'authorization': {
                'token': 'abc123',
            },
        })
        self.assertTrue(hosting_account.is_authorized)

    def test_is_authorized_without_tokens(self):
        """Testing GitHub.is_authorized with legacy authorization token"""
        hosting_account = self.create_hosting_account(data={
            'authorizations': {},
        })
        self.assertFalse(hosting_account.is_authorized)

    def test_api_with_personal_accesstoken(self):
        """Testing GitHub API access with personal access token"""
        with self.setup_http_test(payload=b'{}',
                                  expected_http_calls=1) as ctx:
            ctx.hosting_account.data = {
                'personal_token': encrypt_password('my-personal-token'),
            }
            ctx.client.api_get('https://api.github.com/user')

        ctx.assertHTTPCall(
            0,
            url='https://api.github.com/user',
            username='myuser',
<<<<<<< HEAD
            password='mypass',
            body=(
                b'{'
                b'"client_id": "abc123", '
                b'"client_secret": "def456", '
                b'"note": "Access for Review Board (example.com/ - 2a707f8)", '
                b'"note_url": "http://example.com/", '
                b'"scopes": ["user", "repo"]'
                b'}'
            ),
            headers={
                'Content-Length': '173',
            })
=======
            password='my-personal-token')

    def test_api_with_legacy_auth_token(self):
        """Testing GitHub API access with legacy auth tokens"""
        with self.setup_http_test(payload=b'{}',
                                  expected_http_calls=1) as ctx:
            ctx.hosting_account.data = {
                'authorization': {
                    'token': 'my-legacy-token',
                },
            }
            ctx.client.api_get('https://api.github.com/user')

        ctx.assertHTTPCall(
            0,
            url='https://api.github.com/user',
            username='myuser',
            password='my-legacy-token')
>>>>>>> c4500b0b

    def test_get_branches(self):
        """Testing GitHub.get_branches"""
        payload = self.dump_json([
            {
                'ref': 'refs/heads/master',
                'object': {
                    'sha': '859d4e148ce3ce60bbda6622cdbe5c2c2f8d9817',
                }
            },
            {
                'ref': 'refs/heads/release-1.7.x',
                'object': {
                    'sha': '92463764015ef463b4b6d1a1825fee7aeec8cb15',
                }
            },
            {
                'ref': 'refs/heads/some-component/fix',
                'object': {
                    'sha': '764015ef492c8cb1546363b45fee7ab6d1a182ee',
                }
            },
            {
                'ref': 'refs/tags/release-1.7.11',
                'object': {
                    'sha': 'f5a35f1d8a8dcefb336a8e3211334f1f50ea7792',
                }
            },
        ])

        with self.setup_http_test(payload=payload,
                                  expected_http_calls=1) as ctx:
            repository = ctx.create_repository()
            branches = ctx.service.get_branches(repository)

        ctx.assertHTTPCall(
            0,
            url='https://api.github.com/repos/myuser/myrepo/git/refs/heads',
            username='myuser',
            password='abc123')

        self.assertEqual(
            branches,
            [
                Branch(id='master',
                       commit='859d4e148ce3ce60bbda6622cdbe5c2c2f8d9817',
                       default=True),
                Branch(id='release-1.7.x',
                       commit='92463764015ef463b4b6d1a1825fee7aeec8cb15',
                       default=False),
                Branch(id='some-component/fix',
                       commit='764015ef492c8cb1546363b45fee7ab6d1a182ee',
                       default=False),
            ])

    def test_get_commits(self):
        """Testing GitHub.get_commits"""
        payload = self.dump_json([
            {
                'commit': {
                    'author': {'name': 'Christian Hammond'},
                    'committer': {'date': '2013-06-25T23:31:22Z'},
                    'message': 'Fixed the bug number for the '
                               'blacktriangledown bug.',
                },
                'sha': '859d4e148ce3ce60bbda6622cdbe5c2c2f8d9817',
                'parents': [
                    {'sha': '92463764015ef463b4b6d1a1825fee7aeec8cb15'}
                ],
            },
            {
                'commit': {
                    'author': {'name': 'Christian Hammond'},
                    'committer': {'date': '2013-06-25T23:30:59Z'},
                    'message': "Merge branch 'release-1.7.x'",
                },
                'sha': '92463764015ef463b4b6d1a1825fee7aeec8cb15',
                'parents': [
                    {'sha': 'f5a35f1d8a8dcefb336a8e3211334f1f50ea7792'},
                    {'sha': '6c5f3465da5ed03dca8128bb3dd03121bd2cddb2'},
                ],
            },
            {
                'commit': {
                    'author': {'name': 'David Trowbridge'},
                    'committer': {'date': '2013-06-25T22:41:09Z'},
                    'message': 'Add DIFF_PARSE_ERROR to the '
                               'ValidateDiffResource.create error list.',
                },
                'sha': 'f5a35f1d8a8dcefb336a8e3211334f1f50ea7792',
                'parents': [],
            }
        ])

        with self.setup_http_test(payload=payload,
                                  expected_http_calls=1) as ctx:
            repository = ctx.create_repository()
            commits = ctx.service.get_commits(
                repository=repository,
                start='859d4e148ce3ce60bbda6622cdbe5c2c2f8d9817')

        ctx.assertHTTPCall(
            0,
            url=('https://api.github.com/repos/myuser/myrepo/commits'
                 '?sha=859d4e148ce3ce60bbda6622cdbe5c2c2f8d9817'),
            username='myuser',
            password='abc123')

        self.assertEqual(
            commits,
            [
                Commit(author_name='Christian Hammond',
                       date='2013-06-25T23:31:22Z',
                       id='859d4e148ce3ce60bbda6622cdbe5c2c2f8d9817',
                       message=('Fixed the bug number for the '
                                'blacktriangledown bug.'),
                       parent='92463764015ef463b4b6d1a1825fee7aeec8cb15'),
                Commit(author_name='Christian Hammond',
                       date='2013-06-25T23:30:59Z',
                       id='92463764015ef463b4b6d1a1825fee7aeec8cb15',
                       message="Merge branch 'release-1.7.x'",
                       parent='f5a35f1d8a8dcefb336a8e3211334f1f50ea7792'),
                Commit(author_name='David Trowbridge',
                       date='2013-06-25T22:41:09Z',
                       id='f5a35f1d8a8dcefb336a8e3211334f1f50ea7792',
                       message=('Add DIFF_PARSE_ERROR to the '
                                'ValidateDiffResource.create error list.'),
                       parent=''),
            ])

        for commit in commits:
            self.assertIsNone(commit.diff)

    def test_get_change(self):
        """Testing GitHub.get_change"""
        commit_sha = '1c44b461cebe5874a857c51a4a13a849a4d1e52d'
        parent_sha = '44568f7d33647d286691517e6325fea5c7a21d5e'
        tree_sha = '56e25e58380daf9b4dfe35677ae6043fe1743922'

        paths = {
            '/repos/myuser/myrepo/commits': {
                'payload': self.dump_json([
                    {
                        'commit': {
                            'author': {'name': 'David Trowbridge'},
                            'committer': {'date': '2013-06-25T23:31:22Z'},
                            'message': 'Move .clearfix to defs.less',
                        },
                        'sha': commit_sha,
                        'parents': [{'sha': parent_sha}],
                    },
                ])
            },
            '/repos/myuser/myrepo/compare/%s...%s' % (parent_sha,
                                                      commit_sha): {
                'payload': self.dump_json({
                    'base_commit': {
                        'commit': {
                            'tree': {'sha': tree_sha},
                        },
                    },
                    'files': [
                        {
                            'sha': '4344b3ad41b171ea606e88e9665c34cca602affb',
                            'filename': 'reviewboard/static/rb/css/defs.less',
                            'status': 'modified',
                            'patch': (
                                '@@ -182,4 +182,6 @@\n'
                                ' }\n'
                                ' \n'
                                '+.foo {\n'
                                '+}\n'
                                ' \n'
                                ' table {'
                            ),
                        },
                        {
                            'sha': '8e3129277b018b169cb8d13771433fbcd165a17c',
                            'filename': ('reviewboard/static/rb/css/'
                                         'reviews.less'),
                            'status': 'modified',
                            'patch': (
                                '@@ -1311,6 +1311,4 @@\n'
                                ' }\n'
                                ' \n'
                                '-.bar {\n'
                                '-}\n'
                                ' \n'
                                ' h1 {'
                            ),
                        },
                        {
                            'sha': '17ba0791499db908433b80f37c5fbc89b870084b',
                            'filename': 'new_filename',
                            'previous_filename': 'old_filename',
                            'status': 'renamed',
                            'patch': (
                                '@@ -1,1 +1,1 @@\n'
                                '- foo\n'
                                '+ bar'
                            ),
                        },
                    ],
                }),
            },
            '/repos/myuser/myrepo/git/trees/%s' % tree_sha: {
                'payload': self.dump_json({
                    'tree': [
                        {
                            'path': 'reviewboard/static/rb/css/defs.less',
                            'sha': '830a40c3197223c6a0abb3355ea48891a1857bfd',
                        },
                        {
                            'path': 'reviewboard/static/rb/css/reviews.less',
                            'sha': '535cd2c4211038d1bb8ab6beaed504e0db9d7e62',
                        },
                        {
                            'path': 'old_filename',
                            'sha': '356a192b7913b04c54574d18c28d46e6395428ab',
                        }
                    ],
                }),
            },
        }

        with self.setup_http_test(self.make_handler_for_paths(paths),
                                  expected_http_calls=3) as ctx:
            repository = ctx.create_repository()
            change = ctx.service.get_change(repository=repository,
                                            revision=commit_sha)

        ctx.assertHTTPCall(
            0,
            url=('https://api.github.com/repos/myuser/myrepo/commits'
                 '?sha=1c44b461cebe5874a857c51a4a13a849a4d1e52d'),
            username='myuser',
            password='abc123')

        ctx.assertHTTPCall(
            1,
            url=('https://api.github.com/repos/myuser/myrepo/compare/'
                 '44568f7d33647d286691517e6325fea5c7a21d5e...'
                 '1c44b461cebe5874a857c51a4a13a849a4d1e52d'),
            username='myuser',
            password='abc123')

        ctx.assertHTTPCall(
            2,
            url=('https://api.github.com/repos/myuser/myrepo/git/trees/'
                 '56e25e58380daf9b4dfe35677ae6043fe1743922?recursive=1'),
            username='myuser',
            password='abc123')

        self.assertEqual(
            change,
            Commit(author_name='David Trowbridge',
                   date='2013-06-25T23:31:22Z',
                   id='1c44b461cebe5874a857c51a4a13a849a4d1e52d',
                   message='Move .clearfix to defs.less',
                   parent='44568f7d33647d286691517e6325fea5c7a21d5e'))
        self.assertEqual(
            change.diff,
            b'diff --git a/reviewboard/static/rb/css/defs.less'
            b' b/reviewboard/static/rb/css/defs.less\n'
            b'index 830a40c3197223c6a0abb3355ea48891a1857bfd'
            b'..4344b3ad41b171ea606e88e9665c34cca602affb 100644\n'
            b'--- a/reviewboard/static/rb/css/defs.less\n'
            b'+++ b/reviewboard/static/rb/css/defs.less\n'
            b'@@ -182,4 +182,6 @@\n'
            b' }\n'
            b' \n'
            b'+.foo {\n'
            b'+}\n'
            b' \n'
            b' table {\n'
            b'diff --git a/reviewboard/static/rb/css/reviews.less'
            b' b/reviewboard/static/rb/css/reviews.less\n'
            b'index 535cd2c4211038d1bb8ab6beaed504e0db9d7e62'
            b'..8e3129277b018b169cb8d13771433fbcd165a17c 100644\n'
            b'--- a/reviewboard/static/rb/css/reviews.less\n'
            b'+++ b/reviewboard/static/rb/css/reviews.less\n'
            b'@@ -1311,6 +1311,4 @@\n'
            b' }\n'
            b' \n'
            b'-.bar {\n'
            b'-}\n'
            b' \n'
            b' h1 {\n'
            b'diff --git a/new_filename b/new_filename\n'
            b'rename from old_filename\n'
            b'rename to new_filename\n'
            b'index 356a192b7913b04c54574d18c28d46e6395428ab'
            b'..17ba0791499db908433b80f37c5fbc89b870084b\n'
            b'--- a/old_filename\n'
            b'+++ b/new_filename\n'
            b'@@ -1,1 +1,1 @@\n'
            b'- foo\n'
            b'+ bar\n')

    def test_get_change_with_not_found(self):
        """Testing GitHub.get_change with commit not found"""
        with self.setup_http_test(status_code=404,
                                  payload=b'{"message": "Not Found"}',
                                  expected_http_calls=1) as ctx:
            with self.assertRaisesMessage(SCMError, 'Not Found'):
                repository = ctx.create_repository()
                ctx.service.get_change(
                    repository=repository,
                    revision='1c44b461cebe5874a857c51a4a13a849a4d1e52d')

        ctx.assertHTTPCall(
            0,
            url=('https://api.github.com/repos/myuser/myrepo/commits'
                 '?sha=1c44b461cebe5874a857c51a4a13a849a4d1e52d'),
            username='myuser',
            password='abc123')

    def test_get_remote_repositories_with_owner(self):
        """Testing GitHub.get_remote_repositories with requesting
        authenticated user's repositories
        """
        base_url = 'https://api.github.com/user/repos'
        paths = {
            '/user/repos': {
                'payload': self.dump_json([
                    {
                        'id': 1,
                        'owner': {
                            'login': 'myuser',
                        },
                        'name': 'myrepo',
                        'clone_url': 'myrepo_path',
                        'mirror_url': 'myrepo_mirror',
                        'private': 'false'
                    },
                ]),
                'headers': {
                    str('Link'): str('<%s?page=2>; rel="next"' % base_url),
                },
            },
            '/user/repos?page=2': {
                'payload': self.dump_json([
                    {
                        'id': 2,
                        'owner': {
                            'login': 'myuser',
                        },
                        'name': 'myrepo2',
                        'clone_url': 'myrepo_path2',
                        'mirror_url': 'myrepo_mirror2',
                        'private': 'true'
                    },
                ]),
                'headers': {
                    str('Link'): str('<%s?page=1>; rel="prev"' % base_url),
                },
            },
        }

        # Fetch and check the first page.
        with self.setup_http_test(self.make_handler_for_paths(paths),
                                  expected_http_calls=1) as ctx:
            paginator = ctx.service.get_remote_repositories('myuser')

        ctx.assertHTTPCall(
            0,
            url='https://api.github.com/user/repos',
            username='myuser',
            password='abc123')

        self.assertEqual(len(paginator.page_data), 1)
        self.assertFalse(paginator.has_prev)
        self.assertTrue(paginator.has_next)
        repo = paginator.page_data[0]

        self.assertIsInstance(repo, RemoteRepository)
        self.assertEqual(repo.id, 'myuser/myrepo')
        self.assertEqual(repo.owner, 'myuser')
        self.assertEqual(repo.name, 'myrepo')
        self.assertEqual(repo.scm_type, 'Git')
        self.assertEqual(repo.path, 'myrepo_path')
        self.assertEqual(repo.mirror_path, 'myrepo_mirror')

        # Fetch and check the second page.
        paginator.next()

        ctx.assertHTTPCall(
            1,
            url='https://api.github.com/user/repos?page=2',
            username='myuser',
            password='abc123')

        self.assertEqual(len(paginator.page_data), 1)
        self.assertTrue(paginator.has_prev)
        self.assertFalse(paginator.has_next)
        repo = paginator.page_data[0]

        self.assertIsInstance(repo, RemoteRepository)
        self.assertEqual(repo.id, 'myuser/myrepo2')
        self.assertEqual(repo.owner, 'myuser')
        self.assertEqual(repo.name, 'myrepo2')
        self.assertEqual(repo.scm_type, 'Git')
        self.assertEqual(repo.path, 'myrepo_path2')
        self.assertEqual(repo.mirror_path, 'myrepo_mirror2')

    def test_get_remote_repositories_with_other_user(self):
        """Testing GitHub.get_remote_repositories with requesting user's
        repositories
        """
        repos1 = self.dump_json([
            {
                'id': 1,
                'owner': {
                    'login': 'other',
                },
                'name': 'myrepo',
                'clone_url': 'myrepo_path',
                'mirror_url': 'myrepo_mirror',
                'private': 'false'
            }
        ])

        headers = {
            str('Link'): str(
                '<https://api.github.com/users/other/repos'
                '?page=2>; rel="next"'
            ),
        }

        with self.setup_http_test(payload=repos1,
                                  headers=headers,
                                  expected_http_calls=1) as ctx:
            paginator = ctx.service.get_remote_repositories('other')

        ctx.assertHTTPCall(
            0,
            url='https://api.github.com/users/other/repos',
            username='myuser',
            password='abc123')

        self.assertEqual(len(paginator.page_data), 1)
        public_repo = paginator.page_data[0]
        self.assertIsInstance(public_repo, RemoteRepository)
        self.assertEqual(public_repo.id, 'other/myrepo')
        self.assertEqual(public_repo.owner, 'other')
        self.assertEqual(public_repo.name, 'myrepo')
        self.assertEqual(public_repo.scm_type, 'Git')
        self.assertEqual(public_repo.path, 'myrepo_path')
        self.assertEqual(public_repo.mirror_path, 'myrepo_mirror')

    def test_get_remote_repositories_with_org(self):
        """Testing GitHub.get_remote_repositories with requesting
        organization's repositories
        """
        payload = self.dump_json([
            {
                'id': 1,
                'owner': {
                    'login': 'myorg',
                },
                'name': 'myrepo',
                'clone_url': 'myrepo_path',
                'mirror_url': 'myrepo_mirror',
                'private': 'false'
            },
            {
                'id': 2,
                'owner': {
                    'login': 'myuser',
                },
                'name': 'myrepo2',
                'clone_url': 'myrepo_path2',
                'mirror_url': 'myrepo_mirror2',
                'private': 'true'
            }
        ])

        with self.setup_http_test(payload=payload,
                                  expected_http_calls=1) as ctx:
            paginator = ctx.service.get_remote_repositories('myorg',
                                                            'organization')

        ctx.assertHTTPCall(
            0,
            url='https://api.github.com/orgs/myorg/repos',
            username='myuser',
            password='abc123')

        self.assertEqual(len(paginator.page_data), 2)
        public_repo, private_repo = paginator.page_data

        self.assertIsInstance(public_repo, RemoteRepository)
        self.assertEqual(public_repo.id, 'myorg/myrepo')
        self.assertEqual(public_repo.owner, 'myorg')
        self.assertEqual(public_repo.name, 'myrepo')
        self.assertEqual(public_repo.scm_type, 'Git')
        self.assertEqual(public_repo.path, 'myrepo_path')
        self.assertEqual(public_repo.mirror_path, 'myrepo_mirror')

        self.assertIsInstance(private_repo, RemoteRepository)
        self.assertEqual(private_repo.id, 'myuser/myrepo2')
        self.assertEqual(private_repo.owner, 'myuser')
        self.assertEqual(private_repo.name, 'myrepo2')
        self.assertEqual(private_repo.scm_type, 'Git')
        self.assertEqual(private_repo.path, 'myrepo_path2')
        self.assertEqual(private_repo.mirror_path, 'myrepo_mirror2')

    def test_get_remote_repositories_with_defaults(self):
        """Testing GitHub.get_remote_repositories with default values"""
        with self.setup_http_test(payload=b'{}',
                                  expected_http_calls=1) as ctx:
            ctx.service.get_remote_repositories()

        ctx.assertHTTPCall(
            0,
            url='https://api.github.com/user/repos',
            username='myuser',
            password='abc123')

    def test_get_remote_repositories_with_filter(self):
        """Testing GitHub.get_remote_repositories with ?filter-type="""
        with self.setup_http_test(payload=b'[]',
                                  expected_http_calls=1) as ctx:
            ctx.service.get_remote_repositories('myuser',
                                                filter_type='private')

        ctx.assertHTTPCall(
            0,
            url='https://api.github.com/user/repos?type=private',
            username='myuser',
            password='abc123')

    def test_get_remote_repository(self):
        """Testing GitHub.get_remote_repository"""
        payload = self.dump_json({
            'id': 1,
            'owner': {
                'login': 'myuser',
            },
            'name': 'myrepo',
            'clone_url': 'myrepo_path',
            'mirror_url': 'myrepo_mirror',
            'private': 'false'
        })

        with self.setup_http_test(payload=payload,
                                  expected_http_calls=1) as ctx:
            remote_repository = \
                ctx.service.get_remote_repository('myuser/myrepo')

        ctx.assertHTTPCall(
            0,
            url='https://api.github.com/repos/myuser/myrepo',
            username='myuser',
            password='abc123')

        self.assertIsInstance(remote_repository, RemoteRepository)
        self.assertEqual(remote_repository.id, 'myuser/myrepo')
        self.assertEqual(remote_repository.owner, 'myuser')
        self.assertEqual(remote_repository.name, 'myrepo')
        self.assertEqual(remote_repository.scm_type, 'Git')
        self.assertEqual(remote_repository.path, 'myrepo_path')
        self.assertEqual(remote_repository.mirror_path, 'myrepo_mirror')

    def test_get_remote_repository_invalid(self):
        """Testing GitHub.get_remote_repository with invalid repository ID"""
        with self.setup_http_test(status_code=404,
                                  payload=b'{"message": "Not Found"}',
                                  expected_http_calls=1) as ctx:
            with self.assertRaises(ObjectDoesNotExist):
                ctx.service.get_remote_repository('myuser/invalid')

        ctx.assertHTTPCall(
            0,
            url='https://api.github.com/repos/myuser/invalid',
            username='myuser',
            password='abc123')

    def _test_check_repository(self, expected_owner='myuser', **kwargs):
        """Test checking for a repository.

        Args:
            expected_owner (unicode):
                The expected owner of the repository.

            **kwargs (dict):
                Keyword arguments to pass to
                :py:meth:`check_repository()
                <reviewboard.hostingsvcs.gitlab.GitLab.check_repository>`.
        """
        with self.setup_http_test(payload=b'{}',
                                  expected_http_calls=1) as ctx:
            ctx.service.check_repository(**kwargs)

        ctx.assertHTTPCall(
            0,
            url='https://api.github.com/repos/%s/myrepo' % expected_owner,
            username='myuser',
            password='abc123')

    def _test_check_repository_error(self, http_status, payload, expected_url,
                                     expected_error, **kwargs):
        """Test error conditions when checking for a repository.

        Args:
            http_status (int):
                The HTTP status to simulate returning.

            payload (bytes):
                The payload to return, if ``http_status`` is 200.

            expected_url (unicode):
                The expected URL accessed (minus any query strings).

            expected_error (unicode):
                The expected error message from a raised exception.

            **kwargs (dict):
                Keyword arguments to pass to
                :py:meth:`check_repository()
                <reviewboard.hostingsvcs.gitlab.GitLab.check_repository>`.
        """
        if http_status != 200:
            payload = b'{"message": "not Found"}'

        with self.setup_http_test(status_code=http_status,
                                  payload=payload,
                                  expected_http_calls=1) as ctx:
            with self.assertRaisesMessage(RepositoryError, expected_error):
                ctx.service.check_repository(**kwargs)

        ctx.assertHTTPCall(
            0,
            url=expected_url,
            username='myuser',
            password='abc123')

    def _get_repo_api_url(self, plan, fields):
        """Return the base API URL for a repository.

        Args:
            plan (unicode):
                The name of the plan.

            fields (dict):
                Fields containing repository information.

        Returns:
            unicode:
            The API URL for the repository.
        """
        account = self.create_hosting_account()

        repository = self.create_repository(
            hosting_account=account,
            extra_data={
                'repository_plan': plan,
            })

        form = self.get_form(plan, fields)
        form.save(repository)

        return account.service._get_repo_api_url(repository)


class CloseSubmittedHookTests(GitHubTestCase):
    """Unit tests for the GitHub close-submitted webhook."""

    fixtures = ['test_users', 'test_scmtools']

    def test_close_submitted_hook(self):
        """Testing GitHub close_submitted hook with event=push"""
        self._test_post_commit_hook()

    @add_fixtures(['test_site'])
    def test_close_submitted_hook_with_local_site(self):
        """Testing GitHub close_submitted hook with event=push and using a
        Local Site
        """
        self._test_post_commit_hook(
            LocalSite.objects.get(name=self.local_site_name))

    @add_fixtures(['test_site'])
    def test_close_submitted_hook_with_unpublished_review_request(self):
        """Testing GitHub close_submitted hook with event=push and an
        un-published review request
        """
        self._test_post_commit_hook(publish=False)

    def test_close_submitted_hook_ping(self):
        """Testing GitHub close_submitted hook with event=ping"""
        account = self.create_hosting_account()
        repository = self.create_repository(hosting_account=account)

        review_request = self.create_review_request(repository=repository,
                                                    publish=True)
        self.assertTrue(review_request.public)
        self.assertEqual(review_request.status, review_request.PENDING_REVIEW)

        url = local_site_reverse(
            'github-hooks-close-submitted',
            kwargs={
                'repository_id': repository.pk,
                'hosting_service_id': 'github',
            })

        response = self._post_commit_hook_payload(
            post_url=url,
            review_request_url=review_request.get_absolute_url(),
            secret=repository.get_or_create_hooks_uuid(),
            event='ping')
        self.assertEqual(response.status_code, 200)

        review_request = ReviewRequest.objects.get(pk=review_request.pk)
        self.assertTrue(review_request.public)
        self.assertEqual(review_request.status, review_request.PENDING_REVIEW)
        self.assertEqual(review_request.changedescs.count(), 0)

    def test_close_submitted_hook_with_invalid_repo(self):
        """Testing GitHub close_submitted hook with event=push and invalid
        repository
        """
        repository = self.create_repository()

        review_request = self.create_review_request(repository=repository,
                                                    publish=True)
        self.assertTrue(review_request.public)
        self.assertEqual(review_request.status, review_request.PENDING_REVIEW)

        url = local_site_reverse(
            'github-hooks-close-submitted',
            kwargs={
                'repository_id': repository.pk,
                'hosting_service_id': 'github',
            })

        response = self._post_commit_hook_payload(
            post_url=url,
            review_request_url=review_request.get_absolute_url(),
            secret=repository.get_or_create_hooks_uuid())
        self.assertEqual(response.status_code, 404)

        review_request = ReviewRequest.objects.get(pk=review_request.pk)
        self.assertTrue(review_request.public)
        self.assertEqual(review_request.status, review_request.PENDING_REVIEW)
        self.assertEqual(review_request.changedescs.count(), 0)

    def test_close_submitted_hook_with_invalid_site(self):
        """Testing GitHub close_submitted hook with event=push and invalid
        Local Site
        """
        account = self.create_hosting_account()
        repository = self.create_repository(hosting_account=account)

        review_request = self.create_review_request(repository=repository,
                                                    publish=True)
        self.assertTrue(review_request.public)
        self.assertEqual(review_request.status, review_request.PENDING_REVIEW)

        url = local_site_reverse(
            'github-hooks-close-submitted',
            local_site_name='badsite',
            kwargs={
                'repository_id': repository.pk,
                'hosting_service_id': 'github',
            })

        response = self._post_commit_hook_payload(
            post_url=url,
            review_request_url=review_request.get_absolute_url(),
            secret=repository.get_or_create_hooks_uuid())
        self.assertEqual(response.status_code, 404)

        review_request = ReviewRequest.objects.get(pk=review_request.pk)
        self.assertTrue(review_request.public)
        self.assertEqual(review_request.status, review_request.PENDING_REVIEW)
        self.assertEqual(review_request.changedescs.count(), 0)

    def test_close_submitted_hook_with_invalid_service_id(self):
        """Testing GitHub close_submitted hook with event=push and invalid
        hosting service ID
        """
        # We'll test against Bitbucket for this test.
        account = self.create_hosting_account()
        account.service_name = 'bitbucket'
        account.save()

        repository = self.create_repository(hosting_account=account)

        review_request = self.create_review_request(repository=repository,
                                                    publish=True)
        self.assertTrue(review_request.public)
        self.assertEqual(review_request.status, review_request.PENDING_REVIEW)

        url = local_site_reverse(
            'github-hooks-close-submitted',
            kwargs={
                'repository_id': repository.pk,
                'hosting_service_id': 'github',
            })

        response = self._post_commit_hook_payload(
            post_url=url,
            review_request_url=review_request.get_absolute_url(),
            secret=repository.get_or_create_hooks_uuid())
        self.assertEqual(response.status_code, 404)

        review_request = ReviewRequest.objects.get(pk=review_request.pk)
        self.assertTrue(review_request.public)
        self.assertEqual(review_request.status, review_request.PENDING_REVIEW)
        self.assertEqual(review_request.changedescs.count(), 0)

    def test_close_submitted_hook_with_invalid_event(self):
        """Testing GitHub close_submitted hook with invalid event"""
        account = self.create_hosting_account()
        repository = self.create_repository(hosting_account=account)
        review_request = self.create_review_request(repository=repository,
                                                    publish=True)
        self.assertTrue(review_request.public)
        self.assertEqual(review_request.status, review_request.PENDING_REVIEW)

        url = local_site_reverse(
            'github-hooks-close-submitted',
            kwargs={
                'repository_id': repository.pk,
                'hosting_service_id': 'github',
            })

        response = self._post_commit_hook_payload(
            post_url=url,
            review_request_url=review_request.get_absolute_url(),
            secret=repository.get_or_create_hooks_uuid(),
            event='foo')
        self.assertEqual(response.status_code, 400)

        review_request = ReviewRequest.objects.get(pk=review_request.pk)
        self.assertTrue(review_request.public)
        self.assertEqual(review_request.status, review_request.PENDING_REVIEW)
        self.assertEqual(review_request.changedescs.count(), 0)

    def test_close_submitted_hook_with_invalid_signature(self):
        """Testing GitHub close_submitted hook with invalid signature"""
        account = self.create_hosting_account()
        repository = self.create_repository(hosting_account=account)
        review_request = self.create_review_request(repository=repository,
                                                    publish=True)
        self.assertTrue(review_request.public)
        self.assertEqual(review_request.status, review_request.PENDING_REVIEW)

        url = local_site_reverse(
            'github-hooks-close-submitted',
            kwargs={
                'repository_id': repository.pk,
                'hosting_service_id': 'github',
            })

        response = self._post_commit_hook_payload(
            post_url=url,
            review_request_url=review_request.get_absolute_url,
            secret='bad-secret')
        self.assertEqual(response.status_code, 400)

        review_request = ReviewRequest.objects.get(pk=review_request.pk)
        self.assertTrue(review_request.public)
        self.assertEqual(review_request.status, review_request.PENDING_REVIEW)
        self.assertEqual(review_request.changedescs.count(), 0)

    def test_close_submitted_hook_with_invalid_review_requests(self):
        """Testing GitHub close_submitted hook with event=push and invalid
        review requests
        """
        self.spy_on(logging.error)

        account = self.create_hosting_account()
        repository = self.create_repository(hosting_account=account)

        review_request = self.create_review_request(repository=repository,
                                                    publish=True)
        self.assertTrue(review_request.public)
        self.assertEqual(review_request.status, review_request.PENDING_REVIEW)

        url = local_site_reverse(
            'github-hooks-close-submitted',
            kwargs={
                'repository_id': repository.pk,
                'hosting_service_id': 'github',
            })

        response = self._post_commit_hook_payload(
            post_url=url,
            review_request_url='/r/9999/',
            secret=repository.get_or_create_hooks_uuid())
        self.assertEqual(response.status_code, 200)

        review_request = ReviewRequest.objects.get(pk=review_request.pk)
        self.assertTrue(review_request.public)
        self.assertEqual(review_request.status, review_request.PENDING_REVIEW)
        self.assertEqual(review_request.changedescs.count(), 0)

        self.assertTrue(logging.error.called_with(
            'close_all_review_requests: Review request #%s does not exist.',
            9999))

    def _test_post_commit_hook(self, local_site=None, publish=True):
        """Testing posting to a commit hook.

        This will simulate pushing a commit and posting the resulting webhook
        payload from GitHub to the handler for the hook.

        Args:
            local_site (reviewboard.site.models.LocalSite, optional):
                The Local Site owning the review request.

            publish (bool, optional):
                Whether to test with a published review request.
        """
        account = self.create_hosting_account(local_site=local_site)
        repository = self.create_repository(hosting_account=account,
                                            local_site=local_site)

        review_request = self.create_review_request(repository=repository,
                                                    local_site=local_site,
                                                    publish=publish)
        self.assertEqual(review_request.status, review_request.PENDING_REVIEW)

        url = local_site_reverse(
            'github-hooks-close-submitted',
            local_site=local_site,
            kwargs={
                'repository_id': repository.pk,
                'hosting_service_id': 'github',
            })

        response = self._post_commit_hook_payload(
            post_url=url,
            review_request_url=review_request.get_absolute_url(),
            secret=repository.get_or_create_hooks_uuid())
        self.assertEqual(response.status_code, 200)

        review_request = ReviewRequest.objects.get(pk=review_request.pk)
        self.assertTrue(review_request.public)
        self.assertEqual(review_request.status, review_request.SUBMITTED)
        self.assertEqual(review_request.changedescs.count(), 1)

        changedesc = review_request.changedescs.get()
        self.assertEqual(changedesc.text, 'Pushed to master (1c44b46)')

    def _post_commit_hook_payload(self, post_url, review_request_url, secret,
                                  event='push'):
        """Post a payload for a hook for testing.

        Args:
            post_url (unicode):
                The URL to post to.

            review_request_url (unicode):
                The URL of the review request being represented in the
                payload.

            secret (unicode):
                The HMAC secret for the message.

            event (unicode, optional):
                The webhook event.

        Results:
            django.core.handlers.request.wsgi.WSGIRequest:
            The post request.
        """
        payload = self.dump_json({
            # NOTE: This payload only contains the content we make
            #       use of in the hook.
            'ref': 'refs/heads/master',
            'commits': [
                {
                    'id': '1c44b461cebe5874a857c51a4a13a849a4d1e52d',
                    'message': 'This is my fancy commit\n'
                               '\n'
                               'Reviewed at http://example.com%s'
                               % review_request_url
                },
            ]
        })

        m = hmac.new(secret.encode('utf-8'), payload, hashlib.sha1)

        return self.client.post(
            post_url,
            payload,
            content_type='application/json',
            HTTP_X_GITHUB_EVENT=event,
            HTTP_X_HUB_SIGNATURE='sha1=%s' % m.hexdigest())<|MERGE_RESOLUTION|>--- conflicted
+++ resolved
@@ -371,21 +371,7 @@
             url='https://api.github.com/user',
             method='GET',
             username='myuser',
-<<<<<<< HEAD
-            password='mypass',
-            body=(
-                b'{'
-                b'"note": "Access for Review Board (example.com/ - 2a707f8)", '
-                b'"note_url": "http://example.com/", '
-                b'"scopes": ["user", "repo"]'
-                b'}'
-            ),
-            headers={
-                'Content-Length': '123',
-            })
-=======
             password='abcde12345abcde12345abcde12345abcde12345')
->>>>>>> c4500b0b
 
         self.assertIn('personal_token', hosting_account.data)
         self.assertNotIn('authorizations', hosting_account.data)
@@ -468,21 +454,6 @@
             0,
             url='https://api.github.com/user',
             username='myuser',
-<<<<<<< HEAD
-            password='mypass',
-            body=(
-                b'{'
-                b'"client_id": "abc123", '
-                b'"client_secret": "def456", '
-                b'"note": "Access for Review Board (example.com/ - 2a707f8)", '
-                b'"note_url": "http://example.com/", '
-                b'"scopes": ["user", "repo"]'
-                b'}'
-            ),
-            headers={
-                'Content-Length': '173',
-            })
-=======
             password='my-personal-token')
 
     def test_api_with_legacy_auth_token(self):
@@ -501,7 +472,6 @@
             url='https://api.github.com/user',
             username='myuser',
             password='my-legacy-token')
->>>>>>> c4500b0b
 
     def test_get_branches(self):
         """Testing GitHub.get_branches"""
