[
    {
        "pk": 1, 
        "model": "attachments.fileattachment", 
        "fields": {
            "mimetype": "image/png", 
            "caption": "Test", 
            "file": "uploaded/files/2011/07/29/x.png", 
            "draft_caption": "Test"
        }
    }, 
    {
        "pk": 1, 
        "model": "diffviewer.filediff", 
        "fields": {
            "status": "", 
            "binary": false, 
            "diffset": 1, 
            "dest_detail": "(revision 321)", 
            "parent_diff64": "", 
            "source_revision": "320", 
            "source_file": "/trunk/reviewboard/reviews/views.py", 
            "dest_file": "/trunk/reviewboard/reviews/views.py", 
            "diff64": "LS0tIHJldmlld3Mvdmlld3MucHkJKHJldmlzaW9uIDMyMCkKKysrIHJldmlld3Mvdmlld3MucHkJ\nKHJldmlzaW9uIDMyMSkKQEAgLTEsMyArMSw0IEBACitmcm9tIGRhdGV0aW1lIGltcG9ydCBkYXRl\ndGltZQogaW1wb3J0IHJlCiAKIGZyb20gZGphbmdvIGltcG9ydCBuZXdmb3JtcyBhcyBmb3JtcwpA\nQCAtMTEsOSArMTIsMTEgQEAKIGZyb20gZGphbmdvLnZpZXdzLmdlbmVyaWMubGlzdF9kZXRhaWwg\naW1wb3J0IG9iamVjdF9saXN0CiBmcm9tIGRqYmxldHMuYXV0aC51dGlsIGltcG9ydCBsb2dpbl9y\nZXF1aXJlZAogCi1mcm9tIHJldmlld2JvYXJkLmRpZmZ2aWV3ZXIubW9kZWxzIGltcG9ydCBEaWZm\nU2V0LCBEaWZmU2V0SGlzdG9yeQorZnJvbSByZXZpZXdib2FyZC5kaWZmdmlld2VyLm1vZGVscyBp\nbXBvcnQgRGlmZlNldCwgRGlmZlNldEhpc3RvcnksIEZpbGVEaWZmCiBmcm9tIHJldmlld2JvYXJk\nLmRpZmZ2aWV3ZXIudmlld3MgaW1wb3J0IHZpZXdfZGlmZiwgdmlld19kaWZmX2ZyYWdtZW50Citm\ncm9tIHJldmlld2JvYXJkLmRpZmZ2aWV3ZXIudmlld3MgaW1wb3J0IFVzZXJWaXNpYmxlRXJyb3Is\nIGdldF9kaWZmX2ZpbGVzCiBmcm9tIHJldmlld2JvYXJkLnJldmlld3MubW9kZWxzIGltcG9ydCBS\nZXZpZXdSZXF1ZXN0LCBSZXZpZXdSZXF1ZXN0RHJhZnQsIFF1aXAKK2Zyb20gcmV2aWV3Ym9hcmQu\ncmV2aWV3cy5tb2RlbHMgaW1wb3J0IFJldmlldywgQ29tbWVudAogZnJvbSByZXZpZXdib2FyZC5y\nZXZpZXdzLmZvcm1zIGltcG9ydCBOZXdSZXZpZXdSZXF1ZXN0Rm9ybQogZnJvbSByZXZpZXdib2Fy\nZCBpbXBvcnQgc2NtdG9vbHMKIApAQCAtNDA2LDMgKzQwOSw3NCBAQAogICAgICAgICByZXNwb25z\nZVsnWC1KU09OJ10gPSBkYXRhCiAKICAgICByZXR1cm4gcmVzcG9uc2UKKworCitAbG9naW5fcmVx\ndWlyZWQKK2RlZiBjb21tZW50cyhyZXF1ZXN0LCByZXZpZXdfcmVxdWVzdF9pZCwgZmlsZWRpZmZf\naWQsIGxpbmUsIHJldmlzaW9uPU5vbmUsCisgICAgICAgICAgICAgdGVtcGxhdGVfbmFtZT0ncmV2\naWV3cy9saW5lX2NvbW1lbnRzLmh0bWwnKToKKyAgICBsaW5lID0gaW50KGxpbmUpCisKKyAgICBy\nZXZpZXdfcmVxdWVzdCA9IGdldF9vYmplY3Rfb3JfNDA0KFJldmlld1JlcXVlc3QsIHBrPXJldmll\nd19yZXF1ZXN0X2lkKQorICAgIGZpbGVkaWZmID0gZ2V0X29iamVjdF9vcl80MDQoRmlsZURpZmYs\nIHBrPWZpbGVkaWZmX2lkKQorCisgICAgaWYgcmVxdWVzdC5QT1NUOgorICAgICAgICB0ZXh0ID0g\ncmVxdWVzdC5QT1NUWyd0ZXh0J10KKyAgICAgICAgbnVtX2xpbmVzID0gcmVxdWVzdC5QT1NUWydu\ndW1fbGluZXMnXQorCisgICAgICAgICMgVE9ETzogU2FuaXR5IGNoZWNrIHRoZSBmaWVsZHMKKyAg\nICAgICAgaWYgZmlsZWRpZmYuZGlmZnNldC5oaXN0b3J5ICE9IHJldmlld19yZXF1ZXN0LmRpZmZz\nZXRfaGlzdG9yeToKKyAgICAgICAgICAgIHJhaXNlIEh0dHA0MDMoKTsKKworCisgICAgICAgIGlm\nIHJlcXVlc3QuUE9TVFsnYWN0aW9uJ10gPT0gInNldCI6CisgICAgICAgICAgICByZXZpZXcsIHJl\ndmlld19pc19uZXcgPSBSZXZpZXcub2JqZWN0cy5nZXRfb3JfY3JlYXRlKAorICAgICAgICAgICAg\nICAgIHJldmlld19yZXF1ZXN0PXJldmlld19yZXF1ZXN0LAorICAgICAgICAgICAgICAgIHVzZXI9\ncmVxdWVzdC51c2VyLAorICAgICAgICAgICAgICAgIHB1YmxpYz1GYWxzZSwKKyAgICAgICAgICAg\nICAgICByZXZpZXdlZF9kaWZmc2V0PWZpbGVkaWZmLmRpZmZzZXQpCisKKyAgICAgICAgICAgIGlm\nIHJldmlld19pc19uZXc6CisgICAgICAgICAgICAgICAgcmV2aWV3LnNhdmUoKQorCisgICAgICAg\nICAgICBjb21tZW50LCBjb21tZW50X2lzX25ldyA9IHJldmlldy5jb21tZW50cy5nZXRfb3JfY3Jl\nYXRlKAorICAgICAgICAgICAgICAgIGZpbGVkaWZmPWZpbGVkaWZmLAorICAgICAgICAgICAgICAg\nIGZpcnN0X2xpbmU9bGluZSkKKworICAgICAgICAgICAgY29tbWVudC50ZXh0ID0gcmVxdWVzdC5Q\nT1NUWyd0ZXh0J10KKyAgICAgICAgICAgIGNvbW1lbnQubnVtX2xpbmVzID0gbnVtX2xpbmVzCisg\nICAgICAgICAgICBjb21tZW50LnRpbWVzdGFtcCA9IGRhdGV0aW1lLm5vdygpCisgICAgICAgICAg\nICBjb21tZW50LnNhdmUoKQorCisgICAgICAgICAgICByZXZpZXcuY29tbWVudHMuYWRkKGNvbW1l\nbnQpCisgICAgICAgICAgICByZXZpZXcuc2F2ZSgpCisgICAgICAgIGVsaWYgcmVxdWVzdC5QT1NU\nWydhY3Rpb24nXSA9PSAiZGVsZXRlIjoKKyAgICAgICAgICAgIHJldmlldyA9IGdldF9vYmplY3Rf\nb3JfNDA0KFJldmlldywKKyAgICAgICAgICAgICAgICByZXZpZXdfcmVxdWVzdD1yZXZpZXdfcmVx\ndWVzdCwKKyAgICAgICAgICAgICAgICB1c2VyPXJlcXVlc3QudXNlciwKKyAgICAgICAgICAgICAg\nICBwdWJsaWM9RmFsc2UsCisgICAgICAgICAgICAgICAgcmV2aWV3ZWRfZGlmZnNldD1maWxlZGlm\nZi5kaWZmc2V0KQorCisgICAgICAgICAgICB0cnk6CisgICAgICAgICAgICAgICAgY29tbWVudCA9\nIHJldmlldy5jb21tZW50cy5nZXQoZmlsZWRpZmY9ZmlsZWRpZmYsCisgICAgICAgICAgICAgICAg\nICAgICAgICAgICAgICAgICAgICAgICAgICAgICAgZmlyc3RfbGluZT1saW5lKQorICAgICAgICAg\nICAgICAgIGNvbW1lbnQuZGVsZXRlKCkKKyAgICAgICAgICAgIGV4Y2VwdCBDb21tZW50LkRvZXNO\nb3RFeGlzdDoKKyAgICAgICAgICAgICAgICBwYXNzCisKKyAgICAgICAgICAgIHN0cmlwcGVkX2Jv\nZHkgPSByZXZpZXcuYm9keS5zdHJpcCgpCisgICAgICAgICAgICBpZiAoc3RyaXBwZWRfYm9keSA9\nPSAie3tjb21tZW50c319IiBvciBzdHJpcHBlZF9ib2R5ID09ICIiKSBhbmQgXAorICAgICAgICAg\nICAgICAgcmV2aWV3LmNvbW1lbnRzLmNvdW50KCkgPT0gMDoKKyAgICAgICAgICAgICAgICByZXZp\nZXcuZGVsZXRlKCkKKyAgICAgICAgZWxzZToKKyAgICAgICAgICAgIHJhaXNlIEh0dHA0MDMoKQor\nCisgICAgY29tbWVudHMgPSBbXQorICAgIGZvciBjb21tZW50IGluIGZpbGVkaWZmLmNvbW1lbnRf\nc2V0LmFsbCgpOgorICAgICAgICBpZiBjb21tZW50LnJldmlld19zZXQuY291bnQoKSA+IDAgYW5k\nIGNvbW1lbnQuZmlyc3RfbGluZSA9PSBsaW5lOgorICAgICAgICAgICAgcmV2aWV3ID0gY29tbWVu\ndC5yZXZpZXdfc2V0LmdldCgpCisgICAgICAgICAgICBpZiByZXZpZXcucHVibGljIG9yIHJldmll\ndy51c2VyID09IHJlcXVlc3QudXNlcjoKKyAgICAgICAgICAgICAgICBjb21tZW50cy5hcHBlbmQo\nY29tbWVudCkKKworICAgIHJldHVybiByZW5kZXJfdG9fcmVzcG9uc2UodGVtcGxhdGVfbmFtZSwg\nUmVxdWVzdENvbnRleHQocmVxdWVzdCwgeworICAgICAgICAnY29tbWVudHMnOiBjb21tZW50cywK\nKyAgICB9KSkK\n"
        }
    }, 
    {
        "pk": 2, 
        "model": "diffviewer.filediff", 
        "fields": {
            "status": "", 
            "binary": false, 
            "diffset": 1, 
            "dest_detail": "(revision 321)", 
            "parent_diff64": "", 
            "source_revision": "320", 
            "source_file": "/trunk/reviewboard/reviews/models.py", 
            "dest_file": "/trunk/reviewboard/reviews/models.py", 
            "diff64": "LS0tIHJldmlld3MvbW9kZWxzLnB5CShyZXZpc2lvbiAzMjApCisrKyByZXZpZXdzL21vZGVscy5w\neQkocmV2aXNpb24gMzIxKQpAQCAtMTYxLDcgKzE2MSw3IEBACiAgICAgdGltZXN0YW1wID0gbW9k\nZWxzLkRhdGVUaW1lRmllbGQoJ1RpbWVzdGFtcCcsIGF1dG9fbm93X2FkZD1UcnVlKQogICAgIHB1\nYmxpYyA9IG1vZGVscy5Cb29sZWFuRmllbGQoIlB1YmxpYyIsIGRlZmF1bHQ9RmFsc2UpCiAgICAg\nc2hpcF9pdCA9IG1vZGVscy5Cb29sZWFuRmllbGQoIlNoaXAgSXQiLCBkZWZhdWx0PUZhbHNlKQot\nICAgIGJvZHkgPSBtb2RlbHMuVGV4dEZpZWxkKCJCb2R5IikKKyAgICBib2R5ID0gbW9kZWxzLlRl\neHRGaWVsZCgiQm9keSIsIGRlZmF1bHQ9IlxuXG57e2NvbW1lbnRzfX0iKQogICAgIGNvbW1lbnRz\nID0gbW9kZWxzLk1hbnlUb01hbnlGaWVsZChDb21tZW50LCB2ZXJib3NlX25hbWU9IkNvbW1lbnRz\nIiwKICAgICAgICAgICAgICAgICAgICAgICAgICAgICAgICAgICAgICAgY29yZT1GYWxzZSwgYmxh\nbms9VHJ1ZSkKICAgICByZXZpZXdlZF9kaWZmc2V0ID0gbW9kZWxzLkZvcmVpZ25LZXkoRGlmZlNl\ndCwgdmVyYm9zZV9uYW1lPSJSZXZpZXdlZCBEaWZmIiwK\n"
        }
    }, 
    {
        "pk": 3, 
        "model": "diffviewer.filediff", 
        "fields": {
            "status": "", 
            "binary": false, 
            "diffset": 1, 
            "dest_detail": "(revision 321)", 
            "parent_diff64": "", 
            "source_revision": "320", 
            "source_file": "/trunk/reviewboard/reviews/templatetags/reviewtags.py", 
            "dest_file": "/trunk/reviewboard/reviews/templatetags/reviewtags.py", 
            "diff64": "LS0tIHJldmlld3MvdGVtcGxhdGV0YWdzL3Jldmlld3RhZ3MucHkJKHJldmlzaW9uIDMyMCkKKysr\nIHJldmlld3MvdGVtcGxhdGV0YWdzL3Jldmlld3RhZ3MucHkJKHJldmlzaW9uIDMyMSkKQEAgLTEz\nMSw3ICsxMzEsNyBAQAogICAgIHJldHVybiBGb3JDb21tZW50KGZpbGVkaWZmLCByZXZpZXcsIG5v\nZGVsaXN0X2xvb3ApCiAKIAotY2xhc3MgQ29tbWVudEluZm8odGVtcGxhdGUuTm9kZSk6CitjbGFz\ncyBDb21tZW50Q291bnRzKHRlbXBsYXRlLk5vZGUpOgogICAgIGRlZiBfX2luaXRfXyhzZWxmLCBm\naWxlZGlmZik6CiAgICAgICAgIHNlbGYuZmlsZWRpZmYgPSBmaWxlZGlmZgogCkBAIC0xNDAsMzUg\nKzE0MCwzOSBAQAogICAgICAgICAgICAgZmlsZWRpZmYgPSByZXNvbHZlX3ZhcmlhYmxlKHNlbGYu\nZmlsZWRpZmYsIGNvbnRleHQpCiAgICAgICAgIGV4Y2VwdCBWYXJpYWJsZURvZXNOb3RFeGlzdDoK\nICAgICAgICAgICAgIHJhaXNlIHRlbXBsYXRlLlRlbXBsYXRlU3ludGF4RXJyb3IsIFwKLSAgICAg\nICAgICAgICAgICAiSW52YWxpZCB2YXJpYWJsZSAlcyBwYXNzZWQgdG8gY29tbWVudGluZm8gdGFn\nLiIgJSBcCisgICAgICAgICAgICAgICAgIkludmFsaWQgdmFyaWFibGUgJXMgcGFzc2VkIHRvIGNv\nbW1lbnRjb3VudHMgdGFnLiIgJSBcCiAgICAgICAgICAgICAgICAgc2VsZi5maWxlZGlmZgogCiAg\nICAgICAgIGNvbW1lbnRzID0ge30KKyAgICAgICAgdXNlciA9IGNvbnRleHQuZ2V0KCd1c2VyJywg\nTm9uZSkKIAogICAgICAgICBmb3IgY29tbWVudCBpbiBmaWxlZGlmZi5jb21tZW50X3NldC5hbGwo\nKToKLSAgICAgICAgICAgIGxpbmUgPSBjb21tZW50LmZpcnN0X2xpbmUKKyAgICAgICAgICAgIGlm\nIGNvbW1lbnQucmV2aWV3X3NldC5jb3VudCgpID4gMDoKKyAgICAgICAgICAgICAgICByZXZpZXcg\nPSBjb21tZW50LnJldmlld19zZXQuZ2V0KCkKKyAgICAgICAgICAgICAgICBpZiByZXZpZXcucHVi\nbGljIG9yIHJldmlldy51c2VyID09IHVzZXI6CisgICAgICAgICAgICAgICAgICAgIGxpbmUgPSBj\nb21tZW50LmZpcnN0X2xpbmUKIAotICAgICAgICAgICAgaWYgbm90IGNvbW1lbnRzLmhhc19rZXko\nbGluZSk6Ci0gICAgICAgICAgICAgICAgY29tbWVudHNbbGluZV0gPSBbXQorICAgICAgICAgICAg\nICAgICAgICBpZiBub3QgY29tbWVudHMuaGFzX2tleShsaW5lKToKKyAgICAgICAgICAgICAgICAg\nICAgICAgIGNvbW1lbnRzW2xpbmVdID0gW10KIAotICAgICAgICAgICAgY29tbWVudHNbbGluZV0u\nYXBwZW5kKHsKLSAgICAgICAgICAgICAgICAndGV4dCc6IGNvbW1lbnQudGV4dCwKLSAgICAgICAg\nICAgICAgICAndGltZXN0YW1wJzogY29tbWVudC50aW1lc3RhbXAuc3RyZnRpbWUoIiVZLSVtLSVk\nICVIOiVNOiVTIiksCi0gICAgICAgICAgICAgICAgJ251bV9saW5lcyc6IGNvbW1lbnQubnVtX2xp\nbmVzLAotICAgICAgICAgICAgfSkKKyAgICAgICAgICAgICAgICAgICAgY29tbWVudHNbbGluZV0u\nYXBwZW5kKHsKKyAgICAgICAgICAgICAgICAgICAgICAgICd0ZXh0JzogY29tbWVudC50ZXh0LAor\nICAgICAgICAgICAgICAgICAgICAgICAgJ2xvY2FsZHJhZnQnOiByZXZpZXcudXNlciA9PSB1c2Vy\nIGFuZCBcCisgICAgICAgICAgICAgICAgICAgICAgICAgICAgICAgICAgICAgIG5vdCByZXZpZXcu\ncHVibGljLAorICAgICAgICAgICAgICAgICAgICB9KQogCiAgICAgICAgIHJldHVybiBzaW1wbGVq\nc29uLmR1bXBzKGNvbW1lbnRzKQogCiAKIEByZWdpc3Rlci50YWcKLWRlZiBjb21tZW50aW5mbyhw\nYXJzZXIsIHRva2VuKToKK2RlZiBjb21tZW50Y291bnRzKHBhcnNlciwgdG9rZW4pOgogICAgIHRy\neToKICAgICAgICAgdGFnX25hbWUsIGZpbGVkaWZmID0gdG9rZW4uc3BsaXRfY29udGVudHMoKQog\nICAgIGV4Y2VwdCBWYWx1ZUVycm9yOgogICAgICAgICByYWlzZSB0ZW1wbGF0ZS5UZW1wbGF0ZVN5\nbnRheEVycm9yLCBcCiAgICAgICAgICAgICAiJXIgdGFnIHJlcXVpcmVzIGEgdGltZXN0YW1wIgog\nCi0gICAgcmV0dXJuIENvbW1lbnRJbmZvKGZpbGVkaWZmKQorICAgIHJldHVybiBDb21tZW50Q291\nbnRzKGZpbGVkaWZmKQogCiAKIEByZWdpc3Rlci5maWx0ZXIK\n"
        }
    }, 
    {
        "pk": 4, 
        "model": "diffviewer.filediff", 
        "fields": {
            "status": "", 
            "binary": false, 
            "diffset": 1, 
            "dest_detail": "(revision 321)", 
            "parent_diff64": "", 
            "source_revision": "320", 
            "source_file": "/trunk/reviewboard/reviews/forms.py", 
            "dest_file": "/trunk/reviewboard/reviews/forms.py", 
            "diff64": "LS0tIHJldmlld3MvZm9ybXMucHkJKHJldmlzaW9uIDMyMCkKKysrIHJldmlld3MvZm9ybXMucHkJ\nKHJldmlzaW9uIDMyMSkKQEAgLTQsNyArNCw3IEBACiBmcm9tIGRqYW5nby5jb250cmliLmF1dGgu\nbW9kZWxzIGltcG9ydCBVc2VyLCBHcm91cAogCiBmcm9tIHJldmlld2JvYXJkLmRpZmZ2aWV3ZXIu\nbW9kZWxzIGltcG9ydCBEaWZmU2V0SGlzdG9yeQotZnJvbSByZXZpZXdib2FyZC5yZXZpZXdzLm1v\nZGVscyBpbXBvcnQgUmV2aWV3UmVxdWVzdAorZnJvbSByZXZpZXdib2FyZC5yZXZpZXdzLm1vZGVs\ncyBpbXBvcnQgUmV2aWV3LCBSZXZpZXdSZXF1ZXN0CiAKIGNsYXNzIE5ld1Jldmlld1JlcXVlc3RG\nb3JtKGZvcm1zLkZvcm0pOgogICAgIHN1bW1hcnkgPSBmb3Jtcy5DaGFyRmllbGQobWF4X2xlbmd0\naD0zMDApCg==\n"
        }
    }, 
    {
        "pk": 5, 
        "model": "diffviewer.filediff", 
        "fields": {
            "status": "", 
            "binary": false, 
            "diffset": 1, 
            "dest_detail": "(revision 321)", 
            "parent_diff64": "", 
            "source_revision": "320", 
            "source_file": "/trunk/reviewboard/urls.py", 
            "dest_file": "/trunk/reviewboard/urls.py", 
            "diff64": "LS0tIHVybHMucHkJKHJldmlzaW9uIDMyMCkKKysrIHVybHMucHkJKHJldmlzaW9uIDMyMSkKQEAg\nLTg1LDYgKzg1LDEyIEBACiAgICAgKHInXnJldmlld3MvKD9QPHJldmlld19yZXF1ZXN0X2lkPlsw\nLTldKykvKD9QPG1ldGhvZD4oanNvbnx4bWwpKS8kJywKICAgICAgJ3Jldmlld2JvYXJkLnJldmll\nd3Mudmlld3MucmV2aWV3X3JlcXVlc3RfZmllbGQnKSwKIAorICAgICMgQ29tbWVudHMKKyAgICAo\ncidecmV2aWV3cy8oP1A8cmV2aWV3X3JlcXVlc3RfaWQ+WzAtOV0rKS9kaWZmL2NvbW1lbnRzLyg/\nUDxmaWxlZGlmZl9pZD5bMC05XSspLyg/UDxsaW5lPlswLTldKykvJCcsCisgICAgICdyZXZpZXdi\nb2FyZC5yZXZpZXdzLnZpZXdzLmNvbW1lbnRzJyksCisgICAgKHInXnJldmlld3MvKD9QPHJldmll\nd19yZXF1ZXN0X2lkPlswLTldKykvZGlmZi8oP1A8cmV2aXNpb24+WzAtOV0rKS9jb21tZW50cy8o\nP1A8ZmlsZWRpZmZfaWQ+WzAtOV0rKS8oP1A8bGluZT5bMC05XSspLyQnLAorICAgICAncmV2aWV3\nYm9hcmQucmV2aWV3cy52aWV3cy5jb21tZW50cycpLAorCiAgICAgIyBVc2VycwogICAgIChyJ151\nc2Vycy8kJywgJ3Jldmlld2JvYXJkLnJldmlld3Mudmlld3Muc3VibWl0dGVyX2xpc3QnLAogICAg\nICB7J3RlbXBsYXRlX25hbWUnOiAncmV2aWV3cy9zdWJtaXR0ZXJfbGlzdC5odG1sJ30pLAo=\n"
        }
    }, 
    {
        "pk": 6, 
        "model": "diffviewer.filediff", 
        "fields": {
            "status": "", 
            "binary": false, 
            "diffset": 1, 
            "dest_detail": "(revision 321)", 
            "parent_diff64": "", 
            "source_revision": "PRE-CREATION", 
            "source_file": "/trunk/reviewboard/templates/reviews/line_comments.html", 
            "dest_file": "/trunk/reviewboard/templates/reviews/line_comments.html", 
            "diff64": "LS0tIHRlbXBsYXRlcy9yZXZpZXdzL2xpbmVfY29tbWVudHMuaHRtbAkocmV2aXNpb24gMCkKKysr\nIHRlbXBsYXRlcy9yZXZpZXdzL2xpbmVfY29tbWVudHMuaHRtbAkocmV2aXNpb24gMzIxKQpAQCAt\nMCwwICsxLDEzIEBACis8b2wgaWQ9ImNvbW1lbnRzLWxpc3QiPgoreyUgZm9yIGNvbW1lbnQgaW4g\nY29tbWVudHMgJX0KKyA8bGkgY2xhc3M9ImNvbW1lbnQiPgorICA8ZGw+CisgICA8ZHQ+CisgICAg\nPGEgaHJlZj0ie3tjb21tZW50LnJldmlld19zZXQuZ2V0LnVzZXIuZ2V0X2Fic29sdXRlX3VybH19\nIj57JSBmaXJzdG9mIGNvbW1lbnQucmV2aWV3X3NldC5nZXQudXNlci5nZXRfZnVsbF9uYW1lIGNv\nbW1lbnQucmV2aWV3X3NldC5nZXQudXNlci51c2VybmFtZSAlfTwvYT4KKyAgICA8c3BhbiBjbGFz\ncz0idGltZXN0YW1wIj57e2NvbW1lbnQudGltZXN0YW1wfX08L3NwYW4+CisgICA8L2R0PgorICAg\nPGRkPjxwcmU+e3tjb21tZW50LnRleHR8ZXNjYXBlfX08L3ByZT48L2RkPgorICA8L2RsPgorIDwv\nbGk+Cit7JSBlbmRmb3IgJX0KKzwvb2w+Cg==\n"
        }
    }, 
    {
        "pk": 7, 
        "model": "diffviewer.filediff", 
        "fields": {
            "status": "", 
            "binary": false, 
            "diffset": 1, 
            "dest_detail": "(revision 321)", 
            "parent_diff64": "", 
            "source_revision": "320", 
            "source_file": "/trunk/reviewboard/templates/diffviewer/view_diff.html", 
            "dest_file": "/trunk/reviewboard/templates/diffviewer/view_diff.html", 
            "diff64": "LS0tIHRlbXBsYXRlcy9kaWZmdmlld2VyL3ZpZXdfZGlmZi5odG1sCShyZXZpc2lvbiAzMjApCisr\nKyB0ZW1wbGF0ZXMvZGlmZnZpZXdlci92aWV3X2RpZmYuaHRtbAkocmV2aXNpb24gMzIxKQpAQCAt\nNCwxMCArNCwxNSBAQAogeyUgYmxvY2sgdGl0bGUgJX1EaWZmIFZpZXdlcnslIGVuZGJsb2NrICV9\nCiB7JSBibG9jayBleHRyYWhlYWQgJX0KIDxzY3JpcHQgdHlwZT0idGV4dC9qYXZhc2NyaXB0IiBz\ncmM9Ii9zY3JpcHRzL3l1aS95YWhvby95YWhvby1taW4uanMiPjwvc2NyaXB0PgorPHNjcmlwdCB0\neXBlPSJ0ZXh0L2phdmFzY3JpcHQiIHNyYz0iL3NjcmlwdHMveXVpL2FuaW1hdGlvbi9hbmltYXRp\nb24tbWluLmpzIj48L3NjcmlwdD4KKzxzY3JpcHQgdHlwZT0idGV4dC9qYXZhc2NyaXB0IiBzcmM9\nIi9zY3JpcHRzL3l1aS9jb25uZWN0aW9uL2Nvbm5lY3Rpb24tbWluLmpzIj48L3NjcmlwdD4KIDxz\nY3JpcHQgdHlwZT0idGV4dC9qYXZhc2NyaXB0IiBzcmM9Ii9zY3JpcHRzL3l1aS9ldmVudC9ldmVu\ndC1taW4uanMiPjwvc2NyaXB0PgogPHNjcmlwdCB0eXBlPSJ0ZXh0L2phdmFzY3JpcHQiIHNyYz0i\nL3NjcmlwdHMveXVpL2RvbS9kb20tbWluLmpzIj48L3NjcmlwdD4KKzxzY3JpcHQgdHlwZT0idGV4\ndC9qYXZhc2NyaXB0IiBzcmM9Ii9zY3JpcHRzL3l1aS9kcmFnZHJvcC9kcmFnZHJvcC1taW4uanMi\nPjwvc2NyaXB0PgogPHNjcmlwdCB0eXBlPSJ0ZXh0L2phdmFzY3JpcHQiIHNyYz0iL3NjcmlwdHMv\neXVpLWV4dC95dWktZXh0LmpzIj48L3NjcmlwdD4KKzxzY3JpcHQgbGFuZ3VhZ2U9ImphdmFzY3Jp\ncHQiIHNyYz0iL3NjcmlwdHMvcmIvY29yZS5qcyI+PC9zY3JpcHQ+CiA8c2NyaXB0IGxhbmd1YWdl\nPSJqYXZhc2NyaXB0IiBzcmM9Ii9zY3JpcHRzL2RpZmZ2aWV3ZXIuanMiPjwvc2NyaXB0PgorPGxp\nbmsgcmVsPSJzdHlsZXNoZWV0IiB0eXBlPSJ0ZXh0L2NzcyIgaHJlZj0iL2Nzcy95dWktdWkuY3Nz\nIiAvPgogeyUgZW5kYmxvY2sgJX0KIAogeyUgYmxvY2sgY29udGVudCAlfQpAQCAtNDksMTEgKzU0\nLDI3IEBACiA8YSBuYW1lPSJ7e2ZpbGUuaW5kZXh9fSI+PC9hPgogeyUgaW5jbHVkZSAiZGlmZnZp\nZXdlci9kaWZmX2ZpbGVfZnJhZ21lbnQuaHRtbCIgJX0KIDxzY3JpcHQgbGFuZ3VhZ2U9ImphdmFz\nY3JpcHQiPgotICBhZGRDb21tZW50cygiZmlsZXt7ZmlsZS5pbmRleH19IiwgeyUgY29tbWVudGlu\nZm8gZmlsZS5maWxlZGlmZiAlfSk7CisgIGdGaWxlQW5jaG9yVG9JZFsiZmlsZXt7ZmlsZS5pbmRl\neH19Il0gPSB7e2ZpbGUuZmlsZWRpZmYuaWR9fTsKKyAgYWRkQ29tbWVudHMoImZpbGV7e2ZpbGUu\naW5kZXh9fSIsIHslIGNvbW1lbnRjb3VudHMgZmlsZS5maWxlZGlmZiAlfSk7CiA8L3NjcmlwdD4K\nIHslIGVuZGZvciAlfQogPGEgbmFtZT0iaW5kZXhfZm9vdGVyIj48L2E+CiB7JSBpbmNsdWRlICJk\naWZmdmlld2VyL2NoYW5nZWluZGV4Lmh0bWwiICV9CiB7JSBlbmRpZiAlfQogPC9kaXY+CisKKzxk\naXYgaWQ9ImNvbW1lbnQtZGxnIj4KKyA8ZGl2IGNsYXNzPSJ5ZGxnLWhkIj5Db21tZW50czwvZGl2\nPgorIDxkaXYgY2xhc3M9InlkbGctYmQiPgorICA8ZGl2IGlkPSJ0YWItcmV2aWV3IiBjbGFzcz0i\neWRsZy10YWIiIHRpdGxlPSJSZXZpZXcgdGhpcyBsaW5lIj4KKyAgIDxmb3JtIGlkPSJjb21tZW50\nZm9ybSIgbWV0aG9kPSJwb3N0IiBhY3Rpb249ImNvbW1lbnRzLyI+CisJPGlucHV0IHR5cGU9Imhp\nZGRlbiIgbmFtZT0iYWN0aW9uIiBpZD0iaWRfYWN0aW9uIiB2YWx1ZT0iIiAvPgorCTxpbnB1dCB0\neXBlPSJoaWRkZW4iIG5hbWU9Im51bV9saW5lcyIgaWQ9ImlkX251bV9saW5lcyIgdmFsdWU9IiIg\nLz4KKyAgICA8bGFiZWwgZm9yPSJpZF9jb21tZW50Ij5Db21tZW50PC9sYWJlbD4KKwk8dGV4dGFy\nZWEgaWQ9ImlkX2NvbW1lbnQiIG5hbWU9InRleHQiIHJvd3M9IjE1IiBjb2xzPSI0MCI+PC90ZXh0\nYXJlYT4KKyAgIDwvZm9ybT4KKyAgPC9kaXY+CisgIDxkaXYgaWQ9InRhYi1jb21tZW50cyIgY2xh\nc3M9InlkbGctdGFiIiB0aXRsZT0iQ29tbWVudHMiPgorIDwvZGl2PgorPC9kaXY+CiB7JSBlbmRi\nbG9jayAlfQo=\n"
        }
    }, 
    {
        "pk": 8, 
        "model": "diffviewer.filediff", 
        "fields": {
            "status": "", 
            "binary": false, 
            "diffset": 2, 
            "dest_detail": "(working copy)", 
            "parent_diff64": "", 
            "source_revision": "569", 
            "source_file": "/trunk/reviewboard/accounts/views.py", 
            "dest_file": "/trunk/reviewboard/accounts/views.py", 
            "diff64": "LS0tIGFjY291bnRzL3ZpZXdzLnB5CShyZXZpc2lvbiA1NjkpCisrKyBhY2NvdW50cy92aWV3cy5w\neQkod29ya2luZyBjb3B5KQpAQCAtMjgsNyArMjgsMTEgQEAKICAgICAgICAgZm9ybSA9IFByZWZl\ncmVuY2VzRm9ybShyZXF1ZXN0LlBPU1QpCiAKICAgICAgICAgaWYgZm9ybS5pc192YWxpZCgpOgot\nICAgICAgICAgICAgcmVxdWVzdC51c2VyLmdyb3VwX3NldCA9IGZvcm0uY2xlYW5fZGF0YVsnZ3Jv\ndXBzJ10KKyAgICAgICAgICAgICMgWFhYIENvbXBhdGliaWxpdHkgd2l0aCBEamFuZ28gMC45NiBh\nbmQgMS4wLgorICAgICAgICAgICAgZm9ybWRhdGEgPSBnZXRhdHRyKGZvcm0sICJjbGVhbmVkX2Rh\ndGEiLAorICAgICAgICAgICAgICAgICAgICAgICAgICAgICAgIGdldGF0dHIoZm9ybSwgImNsZWFu\nX2RhdGEiLCBOb25lKSkKKworICAgICAgICAgICAgcmVxdWVzdC51c2VyLmdyb3VwX3NldCA9IGZv\ncm1kYXRhWydncm91cHMnXQogICAgICAgICAgICAgcmVxdWVzdC51c2VyLnNhdmUoKQogCiAgICAg\nICAgICAgICBwcm9maWxlLCBwcm9maWxlX2lzX25ldyA9IFwK\n"
        }
    }, 
    {
        "pk": 9, 
        "model": "diffviewer.filediff", 
        "fields": {
            "status": "", 
            "binary": false, 
            "diffset": 2, 
            "dest_detail": "(working copy)", 
            "parent_diff64": "", 
            "source_revision": "569", 
            "source_file": "/trunk/reviewboard/reviews/forms.py", 
            "dest_file": "/trunk/reviewboard/reviews/forms.py", 
            "diff64": "LS0tIHJldmlld3MvZm9ybXMucHkJKHJldmlzaW9uIDU2OSkKKysrIHJldmlld3MvZm9ybXMucHkJ\nKHdvcmtpbmcgY29weSkKQEAgLTQxLDE2ICs0MSwyMCBAQAogICAgICAgICByZXR1cm4gc2V0KHJl\nc3VsdCkKIAogICAgIGRlZiBjcmVhdGUoc2VsZiwgdXNlciwgZmlsZSk6Ci0gICAgICAgIHJlcG9z\naXRvcnkgPSBSZXBvc2l0b3J5Lm9iamVjdHMuZ2V0KHBrPXNlbGYuY2xlYW5fZGF0YVsncmVwb3Np\ndG9yeSddKQotICAgICAgICBjaGFuZ2VudW0gPSBzZWxmLmNsZWFuX2RhdGFbJ2NoYW5nZW51bSdd\nIG9yIE5vbmUKKyAgICAgICAgIyBYWFggQ29tcGF0aWJpbGl0eSB3aXRoIERqYW5nbyAwLjk2IGFu\nZCAxLjAuCisgICAgICAgIGZvcm1kYXRhID0gZ2V0YXR0cihzZWxmLCAiY2xlYW5lZF9kYXRhIiwK\nKyAgICAgICAgICAgICAgICAgICAgICAgICAgIGdldGF0dHIoc2VsZiwgImNsZWFuX2RhdGEiLCBO\nb25lKSkKIAorICAgICAgICByZXBvc2l0b3J5ID0gUmVwb3NpdG9yeS5vYmplY3RzLmdldChwaz1m\nb3JtZGF0YVsncmVwb3NpdG9yeSddKQorICAgICAgICBjaGFuZ2VudW0gPSBmb3JtZGF0YVsnY2hh\nbmdlbnVtJ10gb3IgTm9uZQorCiAgICAgICAgIHJldmlld19yZXF1ZXN0ID0gcmV2aWV3c19kYi5j\ncmVhdGVfcmV2aWV3X3JlcXVlc3QodXNlciwKICAgICAgICAgICAgICAgICAgICAgICAgICAgICAg\nICAgICAgICAgICAgICAgICAgICAgICAgICAgICByZXBvc2l0b3J5LAogICAgICAgICAgICAgICAg\nICAgICAgICAgICAgICAgICAgICAgICAgICAgICAgICAgICAgICAgICAgIGNoYW5nZW51bSkKIAog\nICAgICAgICBkaWZmX2Zvcm0gPSBVcGxvYWREaWZmRm9ybShkYXRhPXsKLSAgICAgICAgICAgICdi\nYXNlZGlyJzogc2VsZi5jbGVhbl9kYXRhWydiYXNlZGlyJ10sCi0gICAgICAgICAgICAncGF0aCc6\nIHNlbGYuY2xlYW5fZGF0YVsnZGlmZl9wYXRoJ10sCisgICAgICAgICAgICAnYmFzZWRpcic6IGZv\ncm1kYXRhWydiYXNlZGlyJ10sCisgICAgICAgICAgICAncGF0aCc6IGZvcm1kYXRhWydkaWZmX3Bh\ndGgnXSwKICAgICAgICAgICAgICdyZXBvc2l0b3J5aWQnOiByZXBvc2l0b3J5LmlkLAogICAgICAg\nICB9KQogICAgICAgICBkaWZmX2Zvcm0uZnVsbF9jbGVhbigpCkBAIC02NSwxMCArNjksMTQgQEAK\nICAgICBwYXRoID0gZm9ybXMuQ2hhckZpZWxkKHdpZGdldD1mb3Jtcy5GaWxlSW5wdXQoKSkKIAog\nICAgIGRlZiBjcmVhdGUoc2VsZiwgZGF0YSwgcmV2aWV3KToKKyAgICAgICAgIyBYWFggQ29tcGF0\naWJpbGl0eSB3aXRoIERqYW5nbyAwLjk2IGFuZCAxLjAuCisgICAgICAgIGZvcm1kYXRhID0gZ2V0\nYXR0cihzZWxmLCAiY2xlYW5lZF9kYXRhIiwKKyAgICAgICAgICAgICAgICAgICAgICAgICAgIGdl\ndGF0dHIoc2VsZiwgImNsZWFuX2RhdGEiLCBOb25lKSkKKwogICAgICAgICBkcmFmdCA9IFJldmll\nd1JlcXVlc3REcmFmdC5jcmVhdGUocmV2aWV3KQogCi0gICAgICAgIHNjcmVlbnNob3QgPSBTY3Jl\nZW5zaG90KGNhcHRpb249c2VsZi5jbGVhbl9kYXRhWydjYXB0aW9uJ10sCi0gICAgICAgICAgICAg\nICAgICAgICAgICAgICAgICAgIGRyYWZ0X2NhcHRpb249c2VsZi5jbGVhbl9kYXRhWydjYXB0aW9u\nJ10pCisgICAgICAgIHNjcmVlbnNob3QgPSBTY3JlZW5zaG90KGNhcHRpb249Zm9ybWRhdGFbJ2Nh\ncHRpb24nXSwKKyAgICAgICAgICAgICAgICAgICAgICAgICAgICAgICAgZHJhZnRfY2FwdGlvbj1m\nb3JtZGF0YVsnY2FwdGlvbiddKQogICAgICAgICBzY3JlZW5zaG90LnNhdmUoKQogICAgICAgICBz\nY3JlZW5zaG90LnNhdmVfaW1hZ2VfZmlsZShkYXRhWyJmaWxlbmFtZSJdLCBkYXRhWyJjb250ZW50\nIl0pCiAK\n"
        }
    }, 
    {
        "pk": 10, 
        "model": "diffviewer.filediff", 
        "fields": {
            "status": "", 
            "binary": false, 
            "diffset": 2, 
            "dest_detail": "(working copy)", 
            "parent_diff64": "", 
            "source_revision": "569", 
            "source_file": "/trunk/reviewboard/diffviewer/forms.py", 
            "dest_file": "/trunk/reviewboard/diffviewer/forms.py", 
            "diff64": "LS0tIGRpZmZ2aWV3ZXIvZm9ybXMucHkJKHJldmlzaW9uIDU2OSkKKysrIGRpZmZ2aWV3ZXIvZm9y\nbXMucHkJKHdvcmtpbmcgY29weSkKQEAgLTE1LDggKzE1LDEyIEBACiAgICAgcGF0aCA9IGZvcm1z\nLkNoYXJGaWVsZCh3aWRnZXQ9Zm9ybXMuRmlsZUlucHV0KCkpCiAKICAgICBkZWYgY3JlYXRlKHNl\nbGYsIGZpbGUsIGRpZmZzZXRfaGlzdG9yeT1Ob25lKToKKyAgICAgICAgIyBYWFggQ29tcGF0aWJp\nbGl0eSB3aXRoIERqYW5nbyAwLjk2IGFuZCAxLjAuCisgICAgICAgIGZvcm1kYXRhID0gZ2V0YXR0\ncihzZWxmLCAiY2xlYW5lZF9kYXRhIiwKKyAgICAgICAgICAgICAgICAgICAgICAgICAgIGdldGF0\ndHIoc2VsZiwgImNsZWFuX2RhdGEiLCBOb25lKSkKKwogICAgICAgICAjIFBhcnNlIHRoZSBkaWZm\nCi0gICAgICAgIHJlcG9zaXRvcnkgPSBSZXBvc2l0b3J5Lm9iamVjdHMuZ2V0KHBrPXNlbGYuY2xl\nYW5fZGF0YVsncmVwb3NpdG9yeWlkJ10pCisgICAgICAgIHJlcG9zaXRvcnkgPSBSZXBvc2l0b3J5\nLm9iamVjdHMuZ2V0KHBrPWZvcm1kYXRhWydyZXBvc2l0b3J5aWQnXSkKIAogICAgICAgICBmaWxl\ncyA9IGRpZmZwYXJzZXIucGFyc2UoZmlsZVsiY29udGVudCJdKQogCkBAIC0yOSw3ICszMyw3IEBA\nCiAgICAgICAgIGlmIHRvb2wuZ2V0X2RpZmZzX3VzZV9hYnNvbHV0ZV9wYXRocygpOgogICAgICAg\nICAgICAgYmFzZWRpciA9ICcnCiAgICAgICAgIGVsc2U6Ci0gICAgICAgICAgICBiYXNlZGlyID0g\nc3RyKHNlbGYuY2xlYW5fZGF0YVsnYmFzZWRpciddKSArICcvJworICAgICAgICAgICAgYmFzZWRp\nciA9IHN0cihmb3JtZGF0YVsnYmFzZWRpciddKSArICcvJwogCiAgICAgICAgIGZvciBmIGluIGZp\nbGVzOgogICAgICAgICAgICAgZjIsIHJldmlzaW9uID0gdG9vbC5wYXJzZV9kaWZmX3JldmlzaW9u\nKGYub3JpZ0ZpbGUsIGYub3JpZ0luZm8pCg==\n"
        }
    }, 
    {
        "pk": 11, 
        "model": "diffviewer.filediff", 
        "fields": {
            "status": "", 
            "binary": false, 
            "diffset": 3, 
            "dest_detail": "(working copy)", 
            "parent_diff64": "", 
            "source_revision": "579", 
            "source_file": "/trunk/reviewboard/reviews/json.py", 
            "dest_file": "/trunk/reviewboard/reviews/json.py", 
            "diff64": "LS0tIHJldmlld3MvanNvbi5weQkocmV2aXNpb24gNTc5KQorKysgcmV2aWV3cy9qc29uLnB5CSh3\nb3JraW5nIGNvcHkpCkBAIC0zOSw3ICszOSw3IEBACiAKIERPRVNfTk9UX0VYSVNUICAgICAgICAg\nICAgPSBKc29uRXJyb3IoMTAwLCAiT2JqZWN0IGRvZXMgbm90IGV4aXN0IikKIFBFUk1JU1NJT05f\nREVOSUVEICAgICAgICAgPSBKc29uRXJyb3IoMTAxLCAiWW91IGRvbid0IGhhdmUgcGVybWlzc2lv\nbiAiICsKLSAgICAgICAgICAgICAgICAgICAgICAgICAgICAgICAgICAgICAgICAgICAidG8gYWNj\nZXNzIHRoaXMiKQorICAgICAgICAgICAgICAgICAgICAgICAgICAgICAgICAgICAgICAgICAgICJm\nb3IgdGhpcyIpCiBJTlZBTElEX0FUVFJJQlVURSAgICAgICAgID0gSnNvbkVycm9yKDEwMiwgIklu\ndmFsaWQgYXR0cmlidXRlIikKIE5PVF9MT0dHRURfSU4gICAgICAgICAgICAgPSBKc29uRXJyb3Io\nMTAzLCAiWW91IGFyZSBub3QgbG9nZ2VkIGluIikKIExPR0lOX0ZBSUxFRCAgICAgICAgICAgICAg\nPSBKc29uRXJyb3IoMTA0LCAiVGhlIHVzZXJuYW1lIG9yIHBhc3N3b3JkIHdhcyAiICsKQEAgLTY4\nLDYgKzY4LDIxIEBACiAgICAgcmV0dXJuIF9jaGVja2xvZ2luCiAKIAorZGVmIGpzb25fcGVybWlz\nc2lvbl9yZXF1aXJlZChwZXJtKToKKyAgICBkZWYgX2RlYyh2aWV3X2Z1bmMpOgorICAgICAgICBk\nZWYgX2NoZWNrcGVybWlzc2lvbnMocmVxdWVzdCwgKmFyZ3MsICoqa3dhcmdzKToKKyAgICAgICAg\nICAgIGlmIG5vdCByZXF1ZXN0LnVzZXIuaXNfYXV0aGVudGljYXRlZCgpOgorICAgICAgICAgICAg\nICAgIHJldHVybiBKc29uUmVzcG9uc2VFcnJvcihyZXF1ZXN0LCBOT1RfTE9HR0VEX0lOKQorICAg\nICAgICAgICAgZWxpZiBub3QgcmVxdWVzdC51c2VyLmhhc19wZXJtKHBlcm0pOgorICAgICAgICAg\nICAgICAgIHJldHVybiBKc29uUmVzcG9uc2VFcnJvcihyZXF1ZXN0LCBQRVJNSVNTSU9OX0RFTklF\nRCkKKworICAgICAgICAgICAgcmV0dXJuIHZpZXdfZnVuYyhyZXF1ZXN0LCAqYXJncywgKiprd2Fy\nZ3MpCisKKyAgICAgICAgcmV0dXJuIF9jaGVja3Blcm1pc3Npb25zCisKKyAgICByZXR1cm4gX2Rl\nYworCisKIGNsYXNzIFJldmlld0JvYXJkSlNPTkVuY29kZXIoRGF0ZVRpbWVBd2FyZUpTT05FbmNv\nZGVyKToKICAgICBkZWYgZGVmYXVsdChzZWxmLCBvKToKICAgICAgICAgaWYgaXNpbnN0YW5jZShv\nLCBRdWVyeVNldCk6CkBAIC0zMTUsNiArMzMwLDE3IEBACiAgICAgICAgIHJldHVybiBKc29uUmVz\ncG9uc2VFcnJvcihyZXF1ZXN0LCBJTlZBTElEX0NIQU5HRV9OVU1CRVIpCiAKIAorQGpzb25fcGVy\nbWlzc2lvbl9yZXF1aXJlZCgncmV2aWV3cy5kZWxldGVfcmV2aWV3cmVxdWVzdCcpCitkZWYgcmV2\naWV3X3JlcXVlc3RfZGVsZXRlKHJlcXVlc3QsIHJldmlld19yZXF1ZXN0X2lkKToKKyAgICB0cnk6\nCisgICAgICAgIHJldmlld19yZXF1ZXN0ID0gUmV2aWV3UmVxdWVzdC5vYmplY3RzLmdldChwaz1y\nZXZpZXdfcmVxdWVzdF9pZCkKKyAgICAgICAgcmV2aWV3X3JlcXVlc3QuZGVsZXRlKCkKKyAgICBl\neGNlcHQgUmV2aWV3UmVxdWVzdC5Eb2VzTm90RXhpc3Q6CisgICAgICAgIHJldHVybiBKc29uUmVz\ncG9uc2VFcnJvcihyZXF1ZXN0LCBET0VTX05PVF9FWElTVCkKKworICAgIHJldHVybiBKc29uUmVz\ncG9uc2UocmVxdWVzdCkKKworCiBAanNvbl9sb2dpbl9yZXF1aXJlZAogZGVmIHJldmlld19yZXF1\nZXN0X2xpc3QocmVxdWVzdCwgZnVuYywgKiprd2FyZ3MpOgogICAgIHN0YXR1cyA9IHN0cmluZ190\nb19zdGF0dXMocmVxdWVzdC5HRVQuZ2V0KCdzdGF0dXMnLCAncGVuZGluZycpKQo=\n"
        }
    }, 
    {
        "pk": 12, 
        "model": "diffviewer.filediff", 
        "fields": {
            "status": "", 
            "binary": false, 
            "diffset": 3, 
            "dest_detail": "(working copy)", 
            "parent_diff64": "", 
            "source_revision": "575", 
            "source_file": "/trunk/reviewboard/reviews/urls/json.py", 
            "dest_file": "/trunk/reviewboard/reviews/urls/json.py", 
            "diff64": "LS0tIHJldmlld3MvdXJscy9qc29uLnB5CShyZXZpc2lvbiA1NzUpCisrKyByZXZpZXdzL3VybHMv\nanNvbi5weQkod29ya2luZyBjb3B5KQpAQCAtNDMsNiArNDMsOSBAQAogICAgIChyJ15yZXZpZXdy\nZXF1ZXN0cy9yZXBvc2l0b3J5LyhQPHJlcG9zaXRvcnlfaWQ+WzAtOV0rKS9jaGFuZ2VudW0vKD9Q\nPGNoYW5nZW51bT5bMC05XSspLyQnLAogICAgICAncmV2aWV3X3JlcXVlc3RfYnlfY2hhbmdlbnVt\nJyksCiAKKyAgICAocidecmV2aWV3cmVxdWVzdHMvKD9QPHJldmlld19yZXF1ZXN0X2lkPlswLTld\nKykvZGVsZXRlLyQnLAorICAgICAncmV2aWV3X3JlcXVlc3RfZGVsZXRlJyksCisKICAgICAocide\ncmV2aWV3cmVxdWVzdHMvKD9QPHJldmlld19yZXF1ZXN0X2lkPlswLTldKykvdXBkYXRlX2Zyb21f\nY2hhbmdlbnVtLyQnLAogICAgICAncmV2aWV3X3JlcXVlc3RfZHJhZnRfdXBkYXRlX2Zyb21fY2hh\nbmdlbnVtJyksCiAK\n"
        }
    }, 
    {
        "pk": 13, 
        "model": "diffviewer.filediff", 
        "fields": {
            "status": "", 
            "binary": false, 
            "diffset": 3, 
            "dest_detail": "(revision 0)", 
            "parent_diff64": "", 
            "source_revision": "PRE-CREATION", 
            "source_file": "/trunk/reviewboard/htdocs/images/delete.svg", 
            "dest_file": "/trunk/reviewboard/htdocs/images/delete.svg", 
            "diff64": "LS0tIGh0ZG9jcy9pbWFnZXMvZGVsZXRlLnN2ZwkocmV2aXNpb24gMCkKKysrIGh0ZG9jcy9pbWFn\nZXMvZGVsZXRlLnN2ZwkocmV2aXNpb24gMCkKQEAgLTAsMCArMSwxMjUgQEAKKzw/eG1sIHZlcnNp\nb249IjEuMCIgZW5jb2Rpbmc9IlVURi04IiBzdGFuZGFsb25lPSJubyI/PgorPCEtLSBDcmVhdGVk\nIHdpdGggSW5rc2NhcGUgKGh0dHA6Ly93d3cuaW5rc2NhcGUub3JnLykgLS0+Cis8c3ZnCisgICB4\nbWxuczpkYz0iaHR0cDovL3B1cmwub3JnL2RjL2VsZW1lbnRzLzEuMS8iCisgICB4bWxuczpjYz0i\naHR0cDovL3dlYi5yZXNvdXJjZS5vcmcvY2MvIgorICAgeG1sbnM6cmRmPSJodHRwOi8vd3d3Lncz\nLm9yZy8xOTk5LzAyLzIyLXJkZi1zeW50YXgtbnMjIgorICAgeG1sbnM6c3ZnPSJodHRwOi8vd3d3\nLnczLm9yZy8yMDAwL3N2ZyIKKyAgIHhtbG5zPSJodHRwOi8vd3d3LnczLm9yZy8yMDAwL3N2ZyIK\nKyAgIHhtbG5zOnhsaW5rPSJodHRwOi8vd3d3LnczLm9yZy8xOTk5L3hsaW5rIgorICAgeG1sbnM6\nc29kaXBvZGk9Imh0dHA6Ly9zb2RpcG9kaS5zb3VyY2Vmb3JnZS5uZXQvRFREL3NvZGlwb2RpLTAu\nZHRkIgorICAgeG1sbnM6aW5rc2NhcGU9Imh0dHA6Ly93d3cuaW5rc2NhcGUub3JnL25hbWVzcGFj\nZXMvaW5rc2NhcGUiCisgICB3aWR0aD0iMTZweCIKKyAgIGhlaWdodD0iMTZweCIKKyAgIGlkPSJz\ndmcyMTYwIgorICAgc29kaXBvZGk6dmVyc2lvbj0iMC4zMiIKKyAgIGlua3NjYXBlOnZlcnNpb249\nIjAuNDUiCisgICBzb2RpcG9kaTpkb2NiYXNlPSIvaG9tZS9jaGlweDg2L3NyYy9yZXZpZXdib2Fy\nZC9odGRvY3MvaW1hZ2VzIgorICAgc29kaXBvZGk6ZG9jbmFtZT0iZGVsZXRlLnN2ZyIKKyAgIGlu\na3NjYXBlOm91dHB1dF9leHRlbnNpb249Im9yZy5pbmtzY2FwZS5vdXRwdXQuc3ZnLmlua3NjYXBl\nIgorICAgaW5rc2NhcGU6ZXhwb3J0LWZpbGVuYW1lPSIvaG9tZS9jaGlweDg2L3NyYy9yZXZpZXdi\nb2FyZC9odGRvY3MvaW1hZ2VzL2RlbGV0ZS5wbmciCisgICBpbmtzY2FwZTpleHBvcnQteGRwaT0i\nOTAiCisgICBpbmtzY2FwZTpleHBvcnQteWRwaT0iOTAiCisgICBzb2RpcG9kaTptb2RpZmllZD0i\ndHJ1ZSI+CisgIDxkZWZzCisgICAgIGlkPSJkZWZzMjE2MiI+CisgICAgPGxpbmVhckdyYWRpZW50\nCisgICAgICAgaWQ9ImxpbmVhckdyYWRpZW50MzIxMiI+CisgICAgICA8c3RvcAorICAgICAgICAg\nc3R5bGU9InN0b3AtY29sb3I6I2VmMjkyOTtzdG9wLW9wYWNpdHk6MTsiCisgICAgICAgICBvZmZz\nZXQ9IjAiCisgICAgICAgICBpZD0ic3RvcDMyMTQiIC8+CisgICAgICA8c3RvcAorICAgICAgICAg\nc3R5bGU9InN0b3AtY29sb3I6I2VmMTMxMztzdG9wLW9wYWNpdHk6MTsiCisgICAgICAgICBvZmZz\nZXQ9IjEiCisgICAgICAgICBpZD0ic3RvcDMyMTYiIC8+CisgICAgPC9saW5lYXJHcmFkaWVudD4K\nKyAgICA8ZmlsdGVyCisgICAgICAgaW5rc2NhcGU6Y29sbGVjdD0iYWx3YXlzIgorICAgICAgIGlk\nPSJmaWx0ZXIzMjAwIj4KKyAgICAgIDxmZUdhdXNzaWFuQmx1cgorICAgICAgICAgaW5rc2NhcGU6\nY29sbGVjdD0iYWx3YXlzIgorICAgICAgICAgc3RkRGV2aWF0aW9uPSIwLjY0MDcxMDg1IgorICAg\nICAgICAgaWQ9ImZlR2F1c3NpYW5CbHVyMzIwMiIgLz4KKyAgICA8L2ZpbHRlcj4KKyAgICA8bGlu\nZWFyR3JhZGllbnQKKyAgICAgICBpbmtzY2FwZTpjb2xsZWN0PSJhbHdheXMiCisgICAgICAgeGxp\nbms6aHJlZj0iI2xpbmVhckdyYWRpZW50MzIxMiIKKyAgICAgICBpZD0ibGluZWFyR3JhZGllbnQz\nMjE4IgorICAgICAgIHgxPSI0LjIxODc1IgorICAgICAgIHkxPSI0LjM3NSIKKyAgICAgICB4Mj0i\nMTIuNzAzNDg1IgorICAgICAgIHkyPSIxMi44NTk3MzUiCisgICAgICAgZ3JhZGllbnRVbml0cz0i\ndXNlclNwYWNlT25Vc2UiCisgICAgICAgZ3JhZGllbnRUcmFuc2Zvcm09Im1hdHJpeCgwLjgyNzQx\nNTcsMCwwLDAuODI3NDE1NywxLjM3MjU4NDMsMS40MjExMjM2KSIgLz4KKyAgPC9kZWZzPgorICA8\nc29kaXBvZGk6bmFtZWR2aWV3CisgICAgIGlkPSJiYXNlIgorICAgICBwYWdlY29sb3I9IiNmZmZm\nZmYiCisgICAgIGJvcmRlcmNvbG9yPSIjNjY2NjY2IgorICAgICBib3JkZXJvcGFjaXR5PSIxLjAi\nCisgICAgIGlua3NjYXBlOnBhZ2VvcGFjaXR5PSIwLjAiCisgICAgIGlua3NjYXBlOnBhZ2VzaGFk\nb3c9IjIiCisgICAgIGlua3NjYXBlOnpvb209IjQ1LjI1NDgzNCIKKyAgICAgaW5rc2NhcGU6Y3g9\nIjUuMjQyMzk4MyIKKyAgICAgaW5rc2NhcGU6Y3k9IjYuNTMxMjUiCisgICAgIGlua3NjYXBlOmN1\ncnJlbnQtbGF5ZXI9ImxheWVyMSIKKyAgICAgc2hvd2dyaWQ9ImZhbHNlIgorICAgICBpbmtzY2Fw\nZTpncmlkLWJib3g9InRydWUiCisgICAgIGlua3NjYXBlOmRvY3VtZW50LXVuaXRzPSJweCIKKyAg\nICAgaW5rc2NhcGU6d2luZG93LXdpZHRoPSIxNjAwIgorICAgICBpbmtzY2FwZTp3aW5kb3ctaGVp\nZ2h0PSIxMTI5IgorICAgICBpbmtzY2FwZTp3aW5kb3cteD0iMCIKKyAgICAgaW5rc2NhcGU6d2lu\nZG93LXk9IjQ3IiAvPgorICA8bWV0YWRhdGEKKyAgICAgaWQ9Im1ldGFkYXRhMjE2NSI+CisgICAg\nPHJkZjpSREY+CisgICAgICA8Y2M6V29yaworICAgICAgICAgcmRmOmFib3V0PSIiPgorICAgICAg\nICA8ZGM6Zm9ybWF0PmltYWdlL3N2Zyt4bWw8L2RjOmZvcm1hdD4KKyAgICAgICAgPGRjOnR5cGUK\nKyAgICAgICAgICAgcmRmOnJlc291cmNlPSJodHRwOi8vcHVybC5vcmcvZGMvZGNtaXR5cGUvU3Rp\nbGxJbWFnZSIgLz4KKyAgICAgIDwvY2M6V29yaz4KKyAgICA8L3JkZjpSREY+CisgIDwvbWV0YWRh\ndGE+CisgIDxnCisgICAgIGlkPSJsYXllcjEiCisgICAgIGlua3NjYXBlOmxhYmVsPSJMYXllciAx\nIgorICAgICBpbmtzY2FwZTpncm91cG1vZGU9ImxheWVyIj4KKyAgICA8cGF0aAorICAgICAgIGlk\nPSJwYXRoMzE1NCIKKyAgICAgICBkPSJNIDMuODEyNSwxLjk2ODc1IEwgMS42ODc1LDQuMDkzNzUg\nTCA1LjkzNzUsOC4zMTI1IEwgMS42ODc1LDEyLjU2MjUgTCAzLjgxMjUsMTQuNjg3NSBMIDguMDYy\nNSwxMC40Mzc1IEwgMTIuMjgxMjUsMTQuNjg3NSBMIDE0LjQwNjI1LDEyLjU2MjUgTCAxMC4xODc1\nLDguMzEyNSBMIDE0LjQwNjI1LDQuMDkzNzUgTCAxMi4yODEyNSwxLjk2ODc1IEwgOC4wNjI1LDYu\nMTg3NSBMIDMuODEyNSwxLjk2ODc1IHogIgorICAgICAgIHN0eWxlPSJvcGFjaXR5OjAuNjMxODY4\nMTM7ZmlsbDojMmUzNDM2O2ZpbGwtb3BhY2l0eToxO2ZpbGwtcnVsZTpub256ZXJvO3N0cm9rZToj\nMmUzNDM2O3N0cm9rZS13aWR0aDoxO3N0cm9rZS1saW5lY2FwOmJ1dHQ7c3Ryb2tlLWxpbmVqb2lu\nOm1pdGVyO3N0cm9rZS1taXRlcmxpbWl0OjQ7c3Ryb2tlLWRhc2hhcnJheTpub25lO3N0cm9rZS1k\nYXNob2Zmc2V0OjA7c3Ryb2tlLW9wYWNpdHk6MTtmaWx0ZXI6dXJsKCNmaWx0ZXIzMjAwKSIKKyAg\nICAgICB0cmFuc2Zvcm09Im1hdHJpeCgwLjgyNzQxNTcsMCwwLDAuODI3NDE1NywxLjM3MjU4NDMs\nMS40MjExMjM2KSIgLz4KKyAgICA8cGF0aAorICAgICAgIHN0eWxlPSJvcGFjaXR5OjE7ZmlsbDp1\ncmwoI2xpbmVhckdyYWRpZW50MzIxOCk7ZmlsbC1vcGFjaXR5OjE7ZmlsbC1ydWxlOm5vbnplcm87\nc3Ryb2tlOiNhNDAwMDA7c3Ryb2tlLXdpZHRoOjAuODI3NDE1NztzdHJva2UtbGluZWNhcDpidXR0\nO3N0cm9rZS1saW5lam9pbjptaXRlcjtzdHJva2UtbWl0ZXJsaW1pdDo0O3N0cm9rZS1kYXNoYXJy\nYXk6bm9uZTtzdHJva2UtZGFzaG9mZnNldDowO3N0cm9rZS1vcGFjaXR5OjEiCisgICAgICAgZD0i\nTSA0LjM3MTk2NjMsMi44OTQ5NTc5IEwgMi42MTM3MDc5LDQuNjUzMjE2MyBMIDYuMTMwMjI0Nyw4\nLjE0Mzg3NjQgTCAyLjYxMzcwNzksMTEuNjYwMzkzIEwgNC4zNzE5NjYzLDEzLjQxODY1MiBMIDcu\nODg4NDgzMSw5LjkwMjEzNDggTCAxMS4zNzkxNDMsMTMuNDE4NjUyIEwgMTMuMTM3NDAyLDExLjY2\nMDM5MyBMIDkuNjQ2NzQxNiw4LjE0Mzg3NjQgTCAxMy4xMzc0MDIsNC42NTMyMTYzIEwgMTEuMzc5\nMTQzLDIuODk0OTU3OSBMIDcuODg4NDgzMSw2LjM4NTYxOCBMIDQuMzcxOTY2MywyLjg5NDk1Nzkg\neiAiCisgICAgICAgaWQ9InJlY3QyMTY4IgorICAgICAgIGlua3NjYXBlOmV4cG9ydC14ZHBpPSI5\nMCIKKyAgICAgICBpbmtzY2FwZTpleHBvcnQteWRwaT0iOTAiIC8+CisgICAgPHJlY3QKKyAgICAg\nICBzdHlsZT0ib3BhY2l0eTowLjMwNzY5MjM0O2ZpbGw6I2ZmZmZmZjtmaWxsLW9wYWNpdHk6MTtm\naWxsLXJ1bGU6bm9uemVybztzdHJva2U6bm9uZTtzdHJva2Utd2lkdGg6MTtzdHJva2UtbGluZWNh\ncDpidXR0O3N0cm9rZS1saW5lam9pbjptaXRlcjtzdHJva2UtbWl0ZXJsaW1pdDo0O3N0cm9rZS1k\nYXNoYXJyYXk6bm9uZTtzdHJva2UtZGFzaG9mZnNldDowO3N0cm9rZS1vcGFjaXR5OjEiCisgICAg\nICAgaWQ9InJlY3QzMTQ4IgorICAgICAgIHdpZHRoPSI1LjAwNDczNjkiCisgICAgICAgaGVpZ2h0\nPSIwLjgyNzQxNTk0IgorICAgICAgIHg9Ii01Ljk4OTA2NTYiCisgICAgICAgeT0iMTAuNTA1ODc5\nIgorICAgICAgIHRyYW5zZm9ybT0ibWF0cml4KDAuNzA3MTA2OCwtMC43MDcxMDY4LDAuNzA3MTA2\nOCwwLjcwNzEwNjgsMCwwKSIgLz4KKyAgICA8cmVjdAorICAgICAgIHN0eWxlPSJvcGFjaXR5OjAu\nMzA3NjkyMzQ7ZmlsbDojZmZmZmZmO2ZpbGwtb3BhY2l0eToxO2ZpbGwtcnVsZTpub256ZXJvO3N0\ncm9rZTpub25lO3N0cm9rZS13aWR0aDoxO3N0cm9rZS1saW5lY2FwOmJ1dHQ7c3Ryb2tlLWxpbmVq\nb2luOm1pdGVyO3N0cm9rZS1taXRlcmxpbWl0OjQ7c3Ryb2tlLWRhc2hhcnJheTpub25lO3N0cm9r\nZS1kYXNob2Zmc2V0OjA7c3Ryb2tlLW9wYWNpdHk6MSIKKyAgICAgICBpZD0icmVjdDMxNTAiCisg\nICAgICAgd2lkdGg9IjEuNjU0ODMxNCIKKyAgICAgICBoZWlnaHQ9IjAuODI3NDE1ODIiCisgICAg\nICAgeD0iLTEuMDI0OTkwMyIKKyAgICAgICB5PSI1LjUxMzI1NjUiCisgICAgICAgdHJhbnNmb3Jt\nPSJtYXRyaXgoMC43MDcxMDY4LC0wLjcwNzEwNjgsMC43MDcxMDY4LDAuNzA3MTA2OCwwLDApIiAv\nPgorICAgIDxyZWN0CisgICAgICAgdHJhbnNmb3JtPSJtYXRyaXgoMC43MDcxMDY4LC0wLjcwNzEw\nNjgsMC43MDcxMDY4LDAuNzA3MTA2OCwwLDApIgorICAgICAgIHk9IjEwLjQ4MDAyMyIKKyAgICAg\nICB4PSIwLjU5MjIyNTc5IgorICAgICAgIGhlaWdodD0iMC44Mjc0MTU5NCIKKyAgICAgICB3aWR0\naD0iNS4wMDQ3MzY5IgorICAgICAgIGlkPSJyZWN0MzE1MiIKKyAgICAgICBzdHlsZT0ib3BhY2l0\neTowLjMwNzY5MjM0O2ZpbGw6I2ZmZmZmZjtmaWxsLW9wYWNpdHk6MTtmaWxsLXJ1bGU6bm9uemVy\nbztzdHJva2U6bm9uZTtzdHJva2Utd2lkdGg6MTtzdHJva2UtbGluZWNhcDpidXR0O3N0cm9rZS1s\naW5lam9pbjptaXRlcjtzdHJva2UtbWl0ZXJsaW1pdDo0O3N0cm9rZS1kYXNoYXJyYXk6bm9uZTtz\ndHJva2UtZGFzaG9mZnNldDowO3N0cm9rZS1vcGFjaXR5OjEiIC8+CisgIDwvZz4KKzwvc3ZnPgo=\n"
        }
    }, 
    {
        "pk": 14, 
        "model": "diffviewer.filediff", 
        "fields": {
            "status": "", 
            "binary": false, 
            "diffset": 3, 
            "dest_detail": "(working copy)", 
            "parent_diff64": "", 
            "source_revision": "578", 
            "source_file": "/trunk/reviewboard/htdocs/scripts/reviews.js", 
            "dest_file": "/trunk/reviewboard/htdocs/scripts/reviews.js", 
            "diff64": "LS0tIGh0ZG9jcy9zY3JpcHRzL3Jldmlld3MuanMJKHJldmlzaW9uIDU3OCkKKysrIGh0ZG9jcy9z\nY3JpcHRzL3Jldmlld3MuanMJKHdvcmtpbmcgY29weSkKQEAgLTEsNiArMSw5IEBACiB2YXIgZGgg\nPSBZQUhPTy5leHQuRG9tSGVscGVyOwogdmFyIGNvbW1lbnRUZW1wbGF0ZSA9IG51bGw7CiAKKy8v\nIERpYWxvZ3MKK3ZhciBnRGVsZXRlUmV2aWV3UmVxdWVzdERsZyA9IG51bGw7CisKIC8vIFN0YXRl\nIHZhcmlhYmxlcwogdmFyIGdDb21tZW50U2VjdGlvbnMgPSB7fTsKIHZhciBnWW91ckNvbW1lbnRz\nID0ge307CkBAIC0xMzEsNyArMTM0LDcgQEAKIAogCWRoLmFwcGVuZChnZXRFbCgnZXJyb3InKS5k\nb20sIHsKIAkJdGFnOiAnZGl2JywgaWQ6IGlkLCBjaGlsZHJlbjogWwotCQkJe3RhZzogJ2gxJywg\naHRtbDogJ0Vycm9yOid9LAorCQkJe3RhZzogJ2gxJywgaHRtbDogJ0Vycm9yOiAnfSwKIAkJCXto\ndG1sOiB0ZXh0fSwKIAkJCXt0YWc6ICdpbnB1dCcsIHR5cGU6ICdzdWJtaXQnLAogCQkJIHZhbHVl\nOiAnRGlzbWlzcycsIG9uQ2xpY2s6IGNsb3NlSGFuZGxlcn0KQEAgLTE0Miw3ICsxNDUsNyBAQAog\nCiBmdW5jdGlvbiBzaG93U2VydmVyRXJyb3Ioc3BlY2lmaWMpIHsKIAlzaG93RXJyb3Ioc3BlY2lm\naWMgKwotCSAgICAgICAgICAiIFBsZWFzZSB0cnkgYWdhaW4gbGF0ZXIuIElmIHRoaXMgY29udGlu\ndWVzIHRvIiArCisJICAgICAgICAgICIuIFBsZWFzZSB0cnkgYWdhaW4gbGF0ZXIuIElmIHRoaXMg\nY29udGludWVzIHRvIiArCiAJICAgICAgICAgICIgaGFwcGVuLCBwbGVhc2UgcmVwb3J0IGl0IHRv\nIHlvdXIgYWRtaW5pc3RyYXRvciIpOwogfQogCkBAIC00MjYsMyArNDI5LDM0IEBACiAJCXdpbmRv\ndy5sb2NhdGlvbiA9IG5vcm1hbGl6ZVVSTCh3aW5kb3cubG9jYXRpb24uaHJlZikgKyAiL3B1Ymxp\nc2gvIjsKIAl9CiB9CisKK2Z1bmN0aW9uIGRlbGV0ZVJldmlld1JlcXVlc3QoKSB7CisJaWYgKCFn\nRGVsZXRlUmV2aWV3UmVxdWVzdERsZykgeworCQlnRGVsZXRlUmV2aWV3UmVxdWVzdERsZyA9IG5l\ndyBSQi5kaWFsb2dzLk1lc3NhZ2VEaWFsb2coeworCQkJdGl0bGU6ICJDb25maXJtIERlbGV0aW9u\nIiwKKwkJCXN1bW1hcnk6ICJBcmUgeW91IHN1cmUgeW91IHdhbnQgdG8gZGVsZXRlIHRoaXMgcmV2\naWV3IHJlcXVlc3Q/IiwKKwkJCWRlc2NyaXB0aW9uOiAiVGhpcyBhY3Rpb24gaXMgaXJyZXZlcnNp\nYmxlLiIsCisJCQlidXR0b25zOiBbeworCQkJCXRleHQ6ICJEZWxldGUiLAorCQkJCWNiOiBvbkRl\nbGV0ZVJldmlld1JlcXVlc3RDb25maXJtZWQKKwkJCX0sIHsKKwkJCQl0ZXh0OiAiQ2FuY2VsIiwK\nKwkJCQlkZWZhdWx0OiB0cnVlCisJCQl9XQorCQl9KTsKKwl9CisKKwlnRGVsZXRlUmV2aWV3UmVx\ndWVzdERsZy5zaG93KGdldEVsKCJkZWxldGUtcmV2aWV3LXJlcXVlc3QtbGluayIpKTsKK30KKwor\nZnVuY3Rpb24gb25EZWxldGVSZXZpZXdSZXF1ZXN0Q29uZmlybWVkKCkgeworCWFzeW5jSnNvblJl\ncXVlc3QoIlBPU1QiLCBnZXRBcGlQYXRoKCkgKyAnL2RlbGV0ZS8nLCB7CisJCXN1Y2Nlc3M6IGZ1\nbmN0aW9uKHJzcCkgeworCQkJd2luZG93LmxvY2F0aW9uID0gIi8iOyAvLyBYWFggTmVlZCBhIGJl\ndHRlciBwYXRoLgorCQl9LAorCQlmYWlsdXJlOiBmdW5jdGlvbihlcnJtc2cpIHsKKwkJCXNob3dT\nZXJ2ZXJFcnJvcigiRGVsZXRpbmcgdGhlIHJldmlldyByZXF1ZXN0IGhhcyBmYWlsZWQgIiArCisJ\nCQkgICAgICAgICAgICAgICAgImR1ZSB0byBhIHNlcnZlciBlcnJvcjogIiArIGVycm1zZyk7CisJ\nCX0KKwl9KTsKK30K\n"
        }
    }, 
    {
        "pk": 15, 
        "model": "diffviewer.filediff", 
        "fields": {
            "status": "", 
            "binary": false, 
            "diffset": 3, 
            "dest_detail": "(revision 0)", 
            "parent_diff64": "", 
            "source_revision": "PRE-CREATION", 
            "source_file": "/trunk/reviewboard/htdocs/scripts/rb/dialogs.js", 
            "dest_file": "/trunk/reviewboard/htdocs/scripts/rb/dialogs.js", 
            "diff64": "LS0tIGh0ZG9jcy9zY3JpcHRzL3JiL2RpYWxvZ3MuanMJKHJldmlzaW9uIDApCisrKyBodGRvY3Mv\nc2NyaXB0cy9yYi9kaWFsb2dzLmpzCShyZXZpc2lvbiAwKQpAQCAtMCwwICsxLDU5IEBACitSQi5k\naWFsb2dzID0ge30KKworUkIuZGlhbG9ncy5NZXNzYWdlRGlhbG9nID0gZnVuY3Rpb24oY29uZmln\nKSB7CisgIHRoaXMuYnV0dG9ubGlzdCA9IGNvbmZpZy5idXR0b25zOworICBjb25maWcuYnV0dG9u\ncyA9IG51bGw7CisKKwlZQUhPTy5leHQudXRpbC5Db25maWcuYXBwbHkodGhpcywgY29uZmlnKTsK\nKworICB2YXIgZGggPSBZQUhPTy5leHQuRG9tSGVscGVyOworCisgIHRoaXMuZWwgPSBkaC5hcHBl\nbmQoZG9jdW1lbnQuYm9keSwgeworICAgIHRhZzogJ2RpdicsCisgICAgc3R5bGU6ICd2aXNpYmls\naXR5OiBoaWRkZW47IHBvc2l0aW9uOiBhYnNvbHV0ZTsgdG9wOiAwcHg7JywKKyAgICBjaGlsZHJl\nbjogW3sKKyAgICAgIHRhZzogJ2RpdicsCisgICAgICBjbHM6ICd5ZGxnLWhkJywKKyAgICAgIGh0\nbWw6IHRoaXMudGl0bGUKKyAgICB9LCB7CisgICAgICB0YWc6ICdkaXYnLAorICAgICAgY2xzOiAn\neWRsZy1iZCcsCisgICAgICBjaGlsZHJlbjogW3sKKyAgICAgICAgdGFnOiAnaDEnLAorICAgICAg\nICBodG1sOiB0aGlzLnN1bW1hcnkKKyAgICAgIH0sIHsKKyAgICAgICAgdGFnOiAncCcsCisgICAg\nICAgIGh0bWw6IHRoaXMuZGVzY3JpcHRpb24KKyAgICAgIH1dCisgICAgfV0KKyAgfSwgdHJ1ZSk7\nCisKKyAgUkIuZGlhbG9ncy5NZXNzYWdlRGlhbG9nLnN1cGVyY2xhc3MuY29uc3RydWN0b3IuY2Fs\nbCh0aGlzLCB0aGlzLmVsLCB7CisgICAgc2hhZG93OiB0cnVlLAorICAgIHdpZHRoOiB0aGlzLndp\nZHRoIHx8IDM1MCwKKyAgICBoZWlnaHQ6IHRoaXMuaGVpZ2h0IHx8IDIwMCwKKyAgICBtaW5XaWR0\naDogdGhpcy5taW5XaWR0aCB8fCAzNTAsCisgICAgbWluSGVpZ2h0OiB0aGlzLm1pbkhlaWdodCB8\nfCAyMDAsCisgICAgcHJveHlEcmFnOiB0cnVlCisgIH0pOworCisgIHRoaXMuYWRkS2V5TGlzdGVu\nZXIoMjcsIHRoaXMuaGlkZSwgdGhpcyk7CisKKyAgaWYgKHRoaXMuYnV0dG9ubGlzdCkgeworICAg\nIGZvciAodmFyIGkgPSAwOyBpIDwgdGhpcy5idXR0b25saXN0Lmxlbmd0aDsgaSsrKSB7CisgICAg\nICB2YXIgYnV0dG9uID0gdGhpcy5hZGRCdXR0b24odGhpcy5idXR0b25saXN0W2ldLnRleHQsIGZ1\nbmN0aW9uKGNiKSB7CisgICAgICAgIHRoaXMuaGlkZSgpOworCisgICAgICAgIGlmIChjYikgewor\nICAgICAgICAgIGNiKCk7CisgICAgICAgIH0KKyAgICAgIH0uY3JlYXRlRGVsZWdhdGUodGhpcywg\nW3RoaXMuYnV0dG9ubGlzdFtpXS5jYl0pKTsKKworICAgICAgaWYgKHRoaXMuYnV0dG9ubGlzdFtp\nXS5pc19kZWZhdWx0KSB7CisgICAgICAgIHRoaXMuc2V0RGVmYXVsdEJ1dHRvbihidXR0b24pOwor\nICAgICAgfQorICAgIH0KKyAgfQorfQorCitZQUhPTy5leHRlbmRYKFJCLmRpYWxvZ3MuTWVzc2Fn\nZURpYWxvZywgWUFIT08uZXh0LkJhc2ljRGlhbG9nKTsK\n"
        }
    }, 
    {
        "pk": 16, 
        "model": "diffviewer.filediff", 
        "fields": {
            "status": "", 
            "binary": false, 
            "diffset": 3, 
            "dest_detail": "(working copy)", 
            "parent_diff64": "", 
            "source_revision": "575", 
            "source_file": "/trunk/reviewboard/templates/reviews/review_request_box.html", 
            "dest_file": "/trunk/reviewboard/templates/reviews/review_request_box.html", 
            "diff64": "LS0tIHRlbXBsYXRlcy9yZXZpZXdzL3Jldmlld19yZXF1ZXN0X2JveC5odG1sCShyZXZpc2lvbiA1\nNzUpCisrKyB0ZW1wbGF0ZXMvcmV2aWV3cy9yZXZpZXdfcmVxdWVzdF9ib3guaHRtbAkod29ya2lu\nZyBjb3B5KQpAQCAtNzksNiArNzksOSBAQAogIHslIGVuZGlmICV9CiA8L2Rpdj4KIDx1bCBjbGFz\ncz0iY29udHJvbHMiPgoreyUgaWYgcGVybXMucmV2aWV3cy5kZWxldGVfcmV2aWV3cmVxdWVzdCAl\nfQorIDxsaT48YSBpZD0iZGVsZXRlLXJldmlldy1yZXF1ZXN0LWxpbmsiIGhyZWY9IiMiIG9uQ2xp\nY2s9ImRlbGV0ZVJldmlld1JlcXVlc3QoKTsiPjxpbWcgc3JjPSIvaW1hZ2VzL2RlbGV0ZS5wbmci\nIHdpZHRoPSIxMiIgaGVpZ2h0PSIxMiIgYm9yZGVyPSIwIiBhbHQ9IiIgLz4gRGVsZXRlPC9hPjwv\nbGk+Cit7JSBlbmRpZiAlfQogeyUgaWZlcXVhbCByZXF1ZXN0LnVzZXIgcmV2aWV3X3JlcXVlc3Qu\nc3VibWl0dGVyICV9CiB7JSAgaWYgcmV2aWV3X3JlcXVlc3RfZGV0YWlscy5wdWJsaWMgJX0KIHsl\nICAgIGlmZXF1YWwgcmV2aWV3X3JlcXVlc3RfZGV0YWlscy5zdGF0dXMgJ1AnICV9Cg==\n"
        }
    }, 
    {
        "pk": 17, 
        "model": "diffviewer.filediff", 
        "fields": {
            "status": "", 
            "binary": false, 
            "diffset": 3, 
            "dest_detail": "(working copy)", 
            "parent_diff64": "", 
            "source_revision": "575", 
            "source_file": "/trunk/reviewboard/templates/reviews/review_detail.html", 
            "dest_file": "/trunk/reviewboard/templates/reviews/review_detail.html", 
            "diff64": "LS0tIHRlbXBsYXRlcy9yZXZpZXdzL3Jldmlld19kZXRhaWwuaHRtbAkocmV2aXNpb24gNTc1KQor\nKysgdGVtcGxhdGVzL3Jldmlld3MvcmV2aWV3X2RldGFpbC5odG1sCSh3b3JraW5nIGNvcHkpCkBA\nIC03LDEzICs3LDE2IEBACiB7JSBibG9jayBleHRyYWhlYWQgJX0KIDxsaW5rIHJlbD0ic3R5bGVz\naGVldCIgdHlwZT0idGV4dC9jc3MiIGhyZWY9Ii9jc3MvZGlmZnZpZXdlci5jc3MiIC8+CiA8bGlu\nayByZWw9InN0eWxlc2hlZXQiIHR5cGU9InRleHQvY3NzIiBocmVmPSIvY3NzL3Jldmlld3MuY3Nz\nIiAvPgorPGxpbmsgcmVsPSJzdHlsZXNoZWV0IiB0eXBlPSJ0ZXh0L2NzcyIgaHJlZj0iL2Nzcy95\ndWktdWkuY3NzIiAvPgogPHNjcmlwdCB0eXBlPSJ0ZXh0L2phdmFzY3JpcHQiIHNyYz0iL3Njcmlw\ndHMveXVpL3lhaG9vL3lhaG9vLW1pbi5qcyI+PC9zY3JpcHQ+CiA8c2NyaXB0IHR5cGU9InRleHQv\namF2YXNjcmlwdCIgc3JjPSIvc2NyaXB0cy95dWkvYW5pbWF0aW9uL2FuaW1hdGlvbi1taW4uanMi\nPjwvc2NyaXB0PgogPHNjcmlwdCB0eXBlPSJ0ZXh0L2phdmFzY3JpcHQiIHNyYz0iL3NjcmlwdHMv\neXVpL2Nvbm5lY3Rpb24vY29ubmVjdGlvbi1taW4uanMiPjwvc2NyaXB0PgogPHNjcmlwdCB0eXBl\nPSJ0ZXh0L2phdmFzY3JpcHQiIHNyYz0iL3NjcmlwdHMveXVpL2V2ZW50L2V2ZW50LW1pbi5qcyI+\nPC9zY3JpcHQ+CiA8c2NyaXB0IHR5cGU9InRleHQvamF2YXNjcmlwdCIgc3JjPSIvc2NyaXB0cy95\ndWkvZG9tL2RvbS1taW4uanMiPjwvc2NyaXB0PgorPHNjcmlwdCB0eXBlPSJ0ZXh0L2phdmFzY3Jp\ncHQiIHNyYz0iL3NjcmlwdHMveXVpL3V0aWxpdGllcy91dGlsaXRpZXMuanMiPjwvc2NyaXB0Pgog\nPHNjcmlwdCB0eXBlPSJ0ZXh0L2phdmFzY3JpcHQiIHNyYz0iL3NjcmlwdHMveXVpLWV4dC95dWkt\nZXh0LmpzIj48L3NjcmlwdD4KIDxzY3JpcHQgdHlwZT0idGV4dC9qYXZhc2NyaXB0IiBzcmM9Ii9z\nY3JpcHRzL3JiL2NvcmUuanMiPjwvc2NyaXB0PgorPHNjcmlwdCB0eXBlPSJ0ZXh0L2phdmFzY3Jp\ncHQiIHNyYz0iL3NjcmlwdHMvcmIvZGlhbG9ncy5qcyI+PC9zY3JpcHQ+CiA8c2NyaXB0IHR5cGU9\nInRleHQvamF2YXNjcmlwdCIgc3JjPSIvc2NyaXB0cy9yYi93aWRnZXRzLmpzIj48L3NjcmlwdD4K\nIDxzY3JpcHQgdHlwZT0idGV4dC9qYXZhc2NyaXB0IiBzcmM9Ii9zY3JpcHRzL3Jldmlld3MuanMi\nPjwvc2NyaXB0PgogPHNjcmlwdCB0eXBlPSJ0ZXh0L2phdmFzY3JpcHQiPgo=\n"
        }
    }, 
    {
        "pk": 18, 
        "model": "diffviewer.filediff", 
        "fields": {
            "status": "", 
            "binary": false, 
            "diffset": 4, 
            "dest_detail": "(revision 0)", 
            "parent_diff64": "", 
            "source_revision": "PRE-CREATION", 
            "source_file": "/trunk/reviewboard/reviews/tests.py", 
            "dest_file": "/trunk/reviewboard/reviews/tests.py", 
            "diff64": "LS0tIHJldmlld3MvdGVzdHMucHkJKHJldmlzaW9uIDApCisrKyByZXZpZXdzL3Rlc3RzLnB5CShy\nZXZpc2lvbiAwKQpAQCAtMCwwICsxLDEwNyBAQAoraW1wb3J0IG9zCitpbXBvcnQgcmUKKworZnJv\nbSBkamFuZ28uY29uZiBpbXBvcnQgc2V0dGluZ3MKK2Zyb20gZGphbmdvLmNvbnRyaWIuYXV0aC5t\nb2RlbHMgaW1wb3J0IFVzZXIKK2Zyb20gZGphbmdvLmNvcmUgaW1wb3J0IG1haWwKK2Zyb20gZGph\nbmdvLnRlc3QgaW1wb3J0IFRlc3RDYXNlCisKK2Zyb20gcmV2aWV3Ym9hcmQucmV2aWV3cy5lbWFp\nbCBpbXBvcnQgZ2V0X2VtYWlsX2FkZHJlc3NfZm9yX3VzZXIsIFwKKyAgICAgICAgICAgICAgICAg\nICAgICAgICAgICAgICAgICAgICAgZ2V0X2VtYWlsX2FkZHJlc3NfZm9yX2dyb3VwLCBcCisgICAg\nICAgICAgICAgICAgICAgICAgICAgICAgICAgICAgICAgIG1haWxfcmV2aWV3X3JlcXVlc3QsIG1h\naWxfcmV2aWV3LCBcCisgICAgICAgICAgICAgICAgICAgICAgICAgICAgICAgICAgICAgIG1haWxf\ncmVwbHksIG1haWxfZGlmZl91cGRhdGUKK2Zyb20gcmV2aWV3Ym9hcmQucmV2aWV3cy5tb2RlbHMg\naW1wb3J0IEdyb3VwLCBSZXZpZXdSZXF1ZXN0LCBSZXZpZXcKKworCitjbGFzcyBFbWFpbFRlc3Rz\nKFRlc3RDYXNlKToKKyAgICAiIiIKKyAgICBUZXN0cyB0aGUgZS1tYWlsIHN1cHBvcnQuCisgICAg\nIiIiCisgICAgZml4dHVyZXMgPSBbJ2VtYWlsX3Rlc3QnXQorCisgICAgZGVmIHNldFVwKHNlbGYp\nOgorICAgICAgICBzZXR0aW5ncy5TRU5EX1JFVklFV19NQUlMID0gVHJ1ZQorICAgICAgICBtYWls\nLm91dGJveCA9IFtdCisKKyAgICBkZWYgdGVzdE5ld1Jldmlld1JlcXVlc3RFbWFpbChzZWxmKToK\nKyAgICAgICAgIiIiCisgICAgICAgIFRlc3Qgc2VuZGluZyBhbiBlLW1haWwgd2hlbiBjcmVhdGlu\nZyBhIG5ldyByZXZpZXcgcmVxdWVzdC4KKyAgICAgICAgIiIiCisgICAgICAgIHJldmlld19yZXF1\nZXN0ID0gUmV2aWV3UmVxdWVzdC5vYmplY3RzLmdldChzdWJtaXR0ZXJfX3VzZXJuYW1lPSJkb2Mi\nKQorICAgICAgICBtYWlsX3Jldmlld19yZXF1ZXN0KHJldmlld19yZXF1ZXN0LnN1Ym1pdHRlciwg\ncmV2aWV3X3JlcXVlc3QpCisKKyAgICAgICAgc2VsZi5hc3NlcnRFcXVhbChsZW4obWFpbC5vdXRi\nb3gpLCAxKQorICAgICAgICBzZWxmLmFzc2VydEVxdWFsKG1haWwub3V0Ym94WzBdLnN1YmplY3Qs\nCisgICAgICAgICAgICAgICAgICAgICAgICAgIlJldmlldyBSZXF1ZXN0OiBNYWtlIGNsZWFuZWQg\nZGF0YSB3b3JrIHdpdGggIiArCisgICAgICAgICAgICAgICAgICAgICAgICAgIm9sZGVyIGFuZCBu\nZXdlciBuZXdmb3JtcyIpCisgICAgICAgIHNlbGYuYXNzZXJ0VmFsaWRSZWNpcGllbnRzKFsiZ3J1\nbXB5IiwgImRvYyJdLCBbInJldmlld2JvYXJkIl0pCisKKyAgICBkZWYgdGVzdFJldmlld0VtYWls\nKHNlbGYpOgorICAgICAgICAiIiIKKyAgICAgICAgVGVzdCBzZW5kaW5nIGFuIGUtbWFpbCB3aGVu\nIHJlcGx5aW5nIHRvIGEgcmV2aWV3IHJlcXVlc3QuCisgICAgICAgICIiIgorICAgICAgICByZXZp\nZXcgPSBSZXZpZXcub2JqZWN0cy5nZXQocGs9MSkKKyAgICAgICAgc2VsZi5hc3NlcnRFcXVhbChy\nZXZpZXcudXNlci51c2VybmFtZSwgImdydW1weSIpCisgICAgICAgIG1haWxfcmV2aWV3KHJldmll\ndy51c2VyLCByZXZpZXcpCisKKyAgICAgICAgc2VsZi5hc3NlcnRFcXVhbChsZW4obWFpbC5vdXRi\nb3gpLCAxKQorICAgICAgICBzZWxmLmFzc2VydEVxdWFsKG1haWwub3V0Ym94WzBdLnN1YmplY3Qs\nCisgICAgICAgICAgICAgICAgICAgICAgICAgIlJlOiBSZXZpZXcgUmVxdWVzdDogTWFrZSBjbGVh\nbmVkIGRhdGEgd29yayB3aXRoICIgKworICAgICAgICAgICAgICAgICAgICAgICAgICJvbGRlciBh\nbmQgbmV3ZXIgbmV3Zm9ybXMiKQorICAgICAgICBzZWxmLmFzc2VydFZhbGlkUmVjaXBpZW50cyhb\nImdydW1weSIsICJkb2MiXSwgWyJyZXZpZXdib2FyZCJdKQorCisgICAgZGVmIHRlc3RSZXZpZXdS\nZXBseUVtYWlsKHNlbGYpOgorICAgICAgICAiIiIKKyAgICAgICAgVGVzdCBzZW5kaW5nIGFuIGUt\nbWFpbCB3aGVuIHJlcGx5aW5nIHRvIGEgcmV2aWV3LgorICAgICAgICAiIiIKKyAgICAgICAgYmFz\nZV9yZXZpZXcgPSBSZXZpZXcub2JqZWN0cy5nZXQocGs9MSkKKyAgICAgICAgcmVwbHkgPSBSZXZp\nZXcub2JqZWN0cy5nZXQoYmFzZV9yZXBseV90bz1iYXNlX3JldmlldywKKyAgICAgICAgICAgICAg\nICAgICAgICAgICAgICAgICAgICAgdXNlcl9fdXNlcm5hbWU9ImRvcGV5IikKKyAgICAgICAgbWFp\nbF9yZXBseShyZXBseS51c2VyLCByZXBseSkKKworICAgICAgICBzZWxmLmFzc2VydEVxdWFsKGxl\nbihtYWlsLm91dGJveCksIDEpCisgICAgICAgIHNlbGYuYXNzZXJ0RXF1YWwobWFpbC5vdXRib3hb\nMF0uc3ViamVjdCwKKyAgICAgICAgICAgICAgICAgICAgICAgICAiUmU6IFJldmlldyBSZXF1ZXN0\nOiBNYWtlIGNsZWFuZWQgZGF0YSB3b3JrIHdpdGggIiArCisgICAgICAgICAgICAgICAgICAgICAg\nICAgIm9sZGVyIGFuZCBuZXdlciBuZXdmb3JtcyIpCisgICAgICAgIHNlbGYuYXNzZXJ0VmFsaWRS\nZWNpcGllbnRzKFsiZ3J1bXB5IiwgImRvYyIsICJkb3BleSJdLCBbInJldmlld2JvYXJkIl0pCisK\nKyAgICBkZWYgdGVzdFVwZGF0ZVJldmlld1JlcXVlc3RFbWFpbChzZWxmKToKKyAgICAgICAgIiIi\nCisgICAgICAgIFRlc3Qgc2VuZGluZyBhbiBlLW1haWwgd2hlbiB1cGRhdGluZyBhIHJldmlldyBy\nZXF1ZXN0LgorICAgICAgICAiIiIKKyAgICAgICAgcmV2aWV3X3JlcXVlc3QgPSBSZXZpZXdSZXF1\nZXN0Lm9iamVjdHMuZ2V0KHN1Ym1pdHRlcl9fdXNlcm5hbWU9ImRvYyIpCisgICAgICAgIHJldmll\nd19yZXF1ZXN0LmVtYWlsX21lc3NhZ2VfaWQgPSAianVuayIKKyAgICAgICAgbWFpbF9yZXZpZXdf\ncmVxdWVzdChyZXZpZXdfcmVxdWVzdC5zdWJtaXR0ZXIsIHJldmlld19yZXF1ZXN0KQorCisgICAg\nICAgIHNlbGYuYXNzZXJ0RXF1YWwobGVuKG1haWwub3V0Ym94KSwgMSkKKyAgICAgICAgc2VsZi5h\nc3NlcnRFcXVhbChtYWlsLm91dGJveFswXS5zdWJqZWN0LAorICAgICAgICAgICAgICAgICAgICAg\nICAgICJSZTogUmV2aWV3IFJlcXVlc3Q6IE1ha2UgY2xlYW5lZCBkYXRhIHdvcmsgd2l0aCAiICsK\nKyAgICAgICAgICAgICAgICAgICAgICAgICAib2xkZXIgYW5kIG5ld2VyIG5ld2Zvcm1zIikKKyAg\nICAgICAgc2VsZi5hc3NlcnRWYWxpZFJlY2lwaWVudHMoWyJncnVtcHkiLCAiZG9jIiwgImRvcGV5\nIl0sIFsicmV2aWV3Ym9hcmQiXSkKKworICAgIGRlZiB0ZXN0RGlmZlVwZGF0ZUVtYWlsKHNlbGYp\nOgorICAgICAgICAiIiIKKyAgICAgICAgVGVzdCBzZW5kaW5nIGFuIGUtbWFpbCB3aGVuIHJlcGx5\naW5nIHRvIGEgcmV2aWV3LgorICAgICAgICAiIiIKKyAgICAgICAgYmFzZV9yZXZpZXcgPSBSZXZp\nZXcub2JqZWN0cy5nZXQocGs9MSkKKyAgICAgICAgcmVwbHkgPSBSZXZpZXcub2JqZWN0cy5nZXQo\nYmFzZV9yZXBseV90bz1iYXNlX3JldmlldywKKyAgICAgICAgICAgICAgICAgICAgICAgICAgICAg\nICAgICAgdXNlcl9fdXNlcm5hbWU9ImRvcGV5IikKKyAgICAgICAgbWFpbF9yZXBseShyZXBseS51\nc2VyLCByZXBseSkKKworICAgICAgICBzZWxmLmFzc2VydEVxdWFsKGxlbihtYWlsLm91dGJveCks\nIDEpCisgICAgICAgIHNlbGYuYXNzZXJ0RXF1YWwobWFpbC5vdXRib3hbMF0uc3ViamVjdCwKKyAg\nICAgICAgICAgICAgICAgICAgICAgICAiUmU6IFJldmlldyBSZXF1ZXN0OiBNYWtlIGNsZWFuZWQg\nZGF0YSB3b3JrIHdpdGggIiArCisgICAgICAgICAgICAgICAgICAgICAgICAgIm9sZGVyIGFuZCBu\nZXdlciBuZXdmb3JtcyIpCisgICAgICAgIHNlbGYuYXNzZXJ0VmFsaWRSZWNpcGllbnRzKFsiZ3J1\nbXB5IiwgImRvYyIsICJkb3BleSJdLCBbInJldmlld2JvYXJkIl0pCisKKyAgICBkZWYgYXNzZXJ0\nVmFsaWRSZWNpcGllbnRzKHNlbGYsIHVzZXJfbGlzdCwgZ3JvdXBfbGlzdCk6CisgICAgICAgIHJl\nY2lwaWVudF9saXN0ID0gcmUuc3BsaXQociIsXHMqIiwgbWFpbC5vdXRib3hbMF0udG8pCisgICAg\nICAgIHNlbGYuYXNzZXJ0RXF1YWwobGVuKHJlY2lwaWVudF9saXN0KSwgbGVuKHVzZXJfbGlzdCkg\nKyBsZW4oZ3JvdXBfbGlzdCkpCisKKyAgICAgICAgZm9yIHVzZXIgaW4gdXNlcl9saXN0OgorICAg\nICAgICAgICAgc2VsZi5hc3NlcnRfKGdldF9lbWFpbF9hZGRyZXNzX2Zvcl91c2VyKAorICAgICAg\nICAgICAgICAgIFVzZXIub2JqZWN0cy5nZXQodXNlcm5hbWU9dXNlcikpIGluIHJlY2lwaWVudF9s\naXN0KQorCisgICAgICAgIGZvciBncm91cCBpbiBncm91cF9saXN0OgorICAgICAgICAgICAgc2Vs\nZi5hc3NlcnRfKGdldF9lbWFpbF9hZGRyZXNzX2Zvcl9ncm91cCgKKyAgICAgICAgICAgICAgICBH\ncm91cC5vYmplY3RzLmdldChuYW1lPWdyb3VwKSkgaW4gcmVjaXBpZW50X2xpc3QpCg==\n"
        }
    }, 
    {
        "pk": 19, 
        "model": "diffviewer.filediff", 
        "fields": {
            "status": "", 
            "binary": false, 
            "diffset": 4, 
            "dest_detail": "(working copy)", 
            "parent_diff64": "", 
            "source_revision": "639", 
            "source_file": "/trunk/reviewboard/reviews/email.py", 
            "dest_file": "/trunk/reviewboard/reviews/email.py", 
            "diff64": "LS0tIHJldmlld3MvZW1haWwucHkJKHJldmlzaW9uIDYzOSkKKysrIHJldmlld3MvZW1haWwucHkJ\nKHdvcmtpbmcgY29weSkKQEAgLTEsNzQgKzEsMTA2IEBACi1pbXBvcnQgdGltZQotaW1wb3J0IHNt\ndHBsaWIsIHJmYzgyMgotaW1wb3J0IHNvY2tldAotaW1wb3J0IHJhbmRvbQogZnJvbSBkYXRldGlt\nZSBpbXBvcnQgZGF0ZXRpbWUKIAogZnJvbSBkamFuZ28uY29uZiBpbXBvcnQgc2V0dGluZ3MKIGZy\nb20gZGphbmdvLmNvbnRyaWIuc2l0ZXMubW9kZWxzIGltcG9ydCBTaXRlCi1mcm9tIGRqYW5nby5j\nb3JlLm1haWwgaW1wb3J0IFNhZmVNSU1FVGV4dAorZnJvbSBkamFuZ28uY29yZS5tYWlsIGltcG9y\ndCBFbWFpbE1lc3NhZ2UKIGZyb20gZGphbmdvLnRlbXBsYXRlLmxvYWRlciBpbXBvcnQgcmVuZGVy\nX3RvX3N0cmluZwogCiBmcm9tIHJldmlld2JvYXJkLnJldmlld3MubW9kZWxzIGltcG9ydCBSZXZp\nZXdSZXF1ZXN0LCBSZXZpZXcKIAotRE5TX05BTUUgPSBzb2NrZXQuZ2V0ZnFkbigpCitkZWYgZ2V0\nX2VtYWlsX2FkZHJlc3NfZm9yX3VzZXIodSk6CisgICAgaWYgbm90IHUuZ2V0X2Z1bGxfbmFtZSgp\nOgorICAgICAgICByZXR1cm4gdXNlci5lbWFpbAorICAgIGVsc2U6CisgICAgICAgIHJldHVybiAn\nJXMgPCVzPicgJSAodS5nZXRfZnVsbF9uYW1lKCksIHUuZW1haWwpCiAKKworZGVmIGdldF9lbWFp\nbF9hZGRyZXNzX2Zvcl9ncm91cChnKToKKyAgICByZXR1cm4gJyVzIDwlcz4nICUgKGcuZGlzcGxh\neV9uYW1lLCBnLm1haWxpbmdfbGlzdCkKKworCitjbGFzcyBTcGlmZnlFbWFpbE1lc3NhZ2UoRW1h\naWxNZXNzYWdlKToKKyAgICBkZWYgX19pbml0X18oc2VsZiwgc3ViamVjdCwgYm9keSwgZnJvbV9l\nbWFpbCwgdG8sIGluX3JlcGx5X3RvKToKKyAgICAgICAgRW1haWxNZXNzYWdlLl9faW5pdF9fKHNl\nbGYsIHN1YmplY3QsIGJvZHksIGZyb21fZW1haWwsIHRvKQorICAgICAgICBzZWxmLmluX3JlcGx5\nX3RvID0gaW5fcmVwbHlfdG8KKyAgICAgICAgc2VsZi5tZXNzYWdlX2lkID0gTm9uZQorCisgICAg\nZGVmIG1lc3NhZ2Uoc2VsZik6CisgICAgICAgIG1zZyA9IHN1cGVyKEVtYWlsTWVzc2FnZSwgc2Vs\nZikubWVzc2FnZSgpCisKKyAgICAgICAgaWYgc2VsZi5pbl9yZXBseV90bzoKKyAgICAgICAgICAg\nIG1zZ1snSW4tUmVwbHktVG8nXSA9IGluX3JlcGx5X3RvCisgICAgICAgICAgICBtc2dbJ1JlZmVy\nZW5jZXMnXSA9IGluX3JlcGx5X3RvCisKKyAgICAgICAgc2VsZi5tZXNzYWdlX2lkID0gbXNnWydN\nZXNzYWdlLUlEJ10KKworICAgICAgICByZXR1cm4gbXNnCisKKwogZGVmIHNlbmRfcmV2aWV3X21h\naWwodXNlciwgcmV2aWV3X3JlcXVlc3QsIHN1YmplY3QsIGluX3JlcGx5X3RvLAotICAgICAgICAg\nICAgICAgICAgICAgdGVtcGxhdGVfbmFtZSwgY29udGV4dD17fSk6CisgICAgICAgICAgICAgICAg\nICAgICBleHRyYV9yZWNpcGllbnRzLCB0ZW1wbGF0ZV9uYW1lLCBjb250ZXh0PXt9KToKICAgICAi\nIiIKICAgICBGb3JtYXRzIGFuZCBzZW5kcyBhbiBlLW1haWwgb3V0IHdpdGggdGhlIGN1cnJlbnQg\nZG9tYWluIGFuZCByZXZpZXcgcmVxdWVzdAogICAgIGJlaW5nIGFkZGVkIHRvIHRoZSB0ZW1wbGF0\nZSBjb250ZXh0LiBSZXR1cm5zIHRoZSByZXN1bHRpbmcgbWVzc2FnZSBJRC4KICAgICAiIiIKICAg\nICBjdXJyZW50X3NpdGUgPSBTaXRlLm9iamVjdHMuZ2V0KHBrPXNldHRpbmdzLlNJVEVfSUQpCiAK\nLSAgICBkZWYgZ2V0X2VtYWlsX3VzZXIodSk6Ci0gICAgICAgIGlmIG5vdCB1LmdldF9mdWxsX25h\nbWUoKToKLSAgICAgICAgICAgIHJldHVybiB1c2VyLmVtYWlsCi0gICAgICAgIGVsc2U6Ci0gICAg\nICAgICAgICByZXR1cm4gJyVzIDwlcz4nICUgKHUuZ2V0X2Z1bGxfbmFtZSgpLCB1LmVtYWlsKQor\nICAgIGZyb21fZW1haWwgPSBnZXRfZW1haWxfYWRkcmVzc19mb3JfdXNlcih1c2VyKQogCi0gICAg\nZnJvbV9lbWFpbCA9IGdldF9lbWFpbF91c2VyKHVzZXIpCisgICAgcmVjaXBpZW50X3RhYmxlID0g\neworICAgICAgICBmcm9tX2VtYWlsOiAxLAorICAgICAgICBnZXRfZW1haWxfYWRkcmVzc19mb3Jf\ndXNlcihyZXZpZXdfcmVxdWVzdC5zdWJtaXR0ZXIpOiAxLAorICAgIH0KIAotICAgIHJlY2lwaWVu\ndF9saXN0ID0gXAotICAgICAgICBbZ2V0X2VtYWlsX3VzZXIodSkgZm9yIHUgaW4gcmV2aWV3X3Jl\ncXVlc3QudGFyZ2V0X3Blb3BsZS5hbGwoKV0gKyBcCi0gICAgICAgIFsnJXMgPCVzPicgJSAoZ3Jv\ndXAuZGlzcGxheV9uYW1lLCBncm91cC5tYWlsaW5nX2xpc3QpIFwKLSAgICAgICAgICAgIGZvciBn\ncm91cCBpbiByZXZpZXdfcmVxdWVzdC50YXJnZXRfZ3JvdXBzLmFsbCgpXQorICAgIGZvciB1IGlu\nIHJldmlld19yZXF1ZXN0LnRhcmdldF9wZW9wbGUuYWxsKCk6CisgICAgICAgIHJlY2lwaWVudF90\nYWJsZVtnZXRfZW1haWxfYWRkcmVzc19mb3JfdXNlcih1KV0gPSAxCiAKLSAgICBpZiByZWNpcGll\nbnRfbGlzdCA9PSBbXToKLSAgICAgICAgcmV0dXJuIE5vbmUKKyAgICBmb3IgZ3JvdXAgaW4gcmV2\naWV3X3JlcXVlc3QudGFyZ2V0X2dyb3Vwcy5hbGwoKToKKyAgICAgICAgcmVjaXBpZW50X3RhYmxl\nW2dldF9lbWFpbF9hZGRyZXNzX2Zvcl9ncm91cChncm91cCldID0gMQogCi0gICAgaWYgbm90IHVz\nZXIuZW1haWwgaW4gcmVjaXBpZW50X2xpc3Q6Ci0gICAgICAgIHJlY2lwaWVudF9saXN0ICs9IFt1\nc2VyLmVtYWlsXQorICAgIGlmIGV4dHJhX3JlY2lwaWVudHM6CisgICAgICAgIGZvciByZWNpcGll\nbnQgaW4gZXh0cmFfcmVjaXBpZW50czoKKyAgICAgICAgICAgIHJlY2lwaWVudF90YWJsZVtnZXRf\nZW1haWxfYWRkcmVzc19mb3JfdXNlcihyZWNpcGllbnQpXSA9IDEKIAorICAgIHJlY2lwaWVudF9s\naXN0ID0gW3JlY2lwaWVudCBmb3IgcmVjaXBpZW50IGluIHJlY2lwaWVudF90YWJsZV0KKwogICAg\nIGNvbnRleHRbJ2RvbWFpbiddID0gY3VycmVudF9zaXRlLmRvbWFpbgogICAgIGNvbnRleHRbJ3Jl\ndmlld19yZXF1ZXN0J10gPSByZXZpZXdfcmVxdWVzdAogICAgIGJvZHkgPSByZW5kZXJfdG9fc3Ry\naW5nKHRlbXBsYXRlX25hbWUsIGNvbnRleHQpCiAKLSAgICBzZXJ2ZXIgPSBzbXRwbGliLlNNVFAo\nc2V0dGluZ3MuRU1BSUxfSE9TVCwgc2V0dGluZ3MuRU1BSUxfUE9SVCkKLSAgICBpZiBzZXR0aW5n\ncy5FTUFJTF9IT1NUX1VTRVIgYW5kIHNldHRpbmdzLkVNQUlMX0hPU1RfUEFTU1dPUkQ6Ci0gICAg\nICAgIHNlcnZlci5sb2dpbihzZXR0aW5ncy5FTUFJTF9IT1NUX1VTRVIsCi0gICAgICAgICAgICAg\nICAgICAgICBzZXR0aW5ncy5FTUFJTF9IT1NUX1BBU1NXT1JEKQorICAgIG1lc3NhZ2UgPSBTcGlm\nZnlFbWFpbE1lc3NhZ2Uoc3ViamVjdC5zdHJpcCgpLCBib2R5LCBmcm9tX2VtYWlsLAorICAgICAg\nICAgICAgICAgICAgICAgICAgICAgICAgICAgJywgJy5qb2luKHJlY2lwaWVudF9saXN0KSwKKyAg\nICAgICAgICAgICAgICAgICAgICAgICAgICAgICAgIGluX3JlcGx5X3RvKQorICAgIG1lc3NhZ2Uu\nc2VuZCgpCiAKLSAgICBtc2cgPSBTYWZlTUlNRVRleHQoYm9keSwgJ3BsYWluJywgc2V0dGluZ3Mu\nREVGQVVMVF9DSEFSU0VUKQotICAgIG1zZ1snU3ViamVjdCddID0gc3ViamVjdC5zdHJpcCgpCi0g\nICAgbXNnWydGcm9tJ10gPSBmcm9tX2VtYWlsCi0gICAgbXNnWydUbyddID0gJywgJy5qb2luKHJl\nY2lwaWVudF9saXN0KQotICAgIG1zZ1snRGF0ZSddID0gcmZjODIyLmZvcm1hdGRhdGUoKQorICAg\nIHJldHVybiBtZXNzYWdlLm1lc3NhZ2VfaWQKIAotICAgIGlmIGluX3JlcGx5X3RvOgotICAgICAg\nICBtc2dbJ0luLVJlcGx5LVRvJ10gPSBpbl9yZXBseV90bwotICAgICAgICBtc2dbJ1JlZmVyZW5j\nZXMnXSA9IGluX3JlcGx5X3RvCiAKLSAgICB0cnk6Ci0gICAgICAgIHJhbmRvbV9iaXRzID0gc3Ry\nKHJhbmRvbS5nZXRyYW5kYml0cyg2NCkpCi0gICAgZXhjZXB0IEF0dHJpYnV0ZUVycm9yOiAjIFB5\ndGhvbiAyLjMgZG9lc24ndCBoYXZlIHJhbmRvbS5nZXRyYW5kYml0cygpCi0gICAgICAgIHJhbmRv\nbV9iaXRzID0gJycuam9pbihbcmFuZG9tLmNob2ljZSgnMTIzNDU2Nzg5MCcpIGZvciBpIGluIHJh\nbmdlKDE5KV0pCitkZWYgaGFydmVzdF9wZW9wbGVfZnJvbV9yZXZpZXcocmV2aWV3KToKKyAgICAi\nIiIKKyAgICBSZXR1cm5zIGEgbGlzdCBvZiBhbGwgcGVvcGxlIHdobyBoYXZlIGJlZW4gaW52b2x2\nZWQgaW4gdGhlIGRpc2N1c3Npb24gb24KKyAgICBhIHJldmlldy4KKyAgICAiIiIKIAotICAgIG1z\nZ1snTWVzc2FnZS1JRCddID0gIjwlZC4lc0Alcz4iICUgKHRpbWUudGltZSgpLCByYW5kb21fYml0\ncywgRE5TX05BTUUpCisgICAgIyBUaGlzIGxpc3QgY29tcHJlaGVuc2lvbiBnaXZlcyB1cyBldmVy\neSB1c2VyIGluIGV2ZXJ5IHJlcGx5LCByZWN1cnNpdmVseS4KKyAgICAjIEl0IGxvb2tzIHN0cmFu\nZ2UgYW5kIHBlcmhhcHMgYmFja3dhcmRzLCBidXQgd29ya3MuIFdlIGRvIGl0IHRoaXMgd2F5Cisg\nICAgIyBiZWNhdXNlIGhhcnZlc3RfcGVvcGxlX2Zyb21fcmV2aWV3IGdpdmVzIHVzIGEgbGlzdCBi\nYWNrLCB3aGljaCB3ZSBjYW4ndAorICAgICMgc3RpY2sgaW4gYXMgdGhlIHJlc3VsdCBmb3IgYSBz\ndGFuZGFyZCBsaXN0IGNvbXByZWhlbnNpb24uIFdlIGNvdWxkCisgICAgIyBvcHQgZm9yIGEgc2lt\ncGxlIGZvciBsb29wIGFuZCBjb25jZXRlbmF0ZSB0aGUgbGlzdCwgYnV0IHRoaXMgaXMgbW9yZQor\nICAgICMgZnVuLgorICAgIHJldHVybiBbcmV2aWV3LnVzZXJdICsgXAorICAgICAgICAgICBbdSBm\nb3IgcmVwbHkgaW4gcmV2aWV3LnJlcGxpZXMuYWxsKCkKKyAgICAgICAgICAgICAgZm9yIHUgaW4g\naGFydmVzdF9wZW9wbGVfZnJvbV9yZXZpZXcocmVwbHkpXQogCi0gICAgc2VydmVyLnNlbmRtYWls\nKGZyb21fZW1haWwsIHJlY2lwaWVudF9saXN0LCBtc2cuYXNfc3RyaW5nKCkpCiAKLSAgICByZXR1\ncm4gbXNnWydNZXNzYWdlLUlEJ10KK2RlZiBoYXJ2ZXN0X3Blb3BsZV9mcm9tX3Jldmlld19yZXF1\nZXN0KHJldmlld19yZXF1ZXN0KToKKyAgICAiIiIKKyAgICBSZXR1cm5zIGEgbGlzdCBvZiBhbGwg\ncGVvcGxlIHdobyBoYXZlIGJlZW4gaW52b2x2ZWQgaW4gYSBkaXNjdXNzaW9uIG9uCisgICAgYSBy\nZXZpZXcgcmVxdWVzdC4KKyAgICAiIiIKKyAgICAjIFNlZSB0aGUgY29tbWVudCBpbiBoYXJ2ZXN0\nX3Blb3BsZV9mcm9tX3JldmlldyBmb3IgdGhpcyBsaXN0CisgICAgIyBjb21wcmVoZW5zaW9uLgor\nICAgIHJldHVybiBbdSBmb3IgcmV2aWV3IGluIHJldmlld19yZXF1ZXN0LnJldmlld19zZXQuYWxs\nKCkKKyAgICAgICAgICAgICAgZm9yIHUgaW4gaGFydmVzdF9wZW9wbGVfZnJvbV9yZXZpZXcocmV2\naWV3KV0KIAogCiBkZWYgbWFpbF9yZXZpZXdfcmVxdWVzdCh1c2VyLCByZXZpZXdfcmVxdWVzdCk6\nCkBAIC04NCwxMSArMTE2LDE0IEBACiAgICAgaWYgcmV2aWV3X3JlcXVlc3QuZW1haWxfbWVzc2Fn\nZV9pZDoKICAgICAgICAgc3ViamVjdCA9ICJSZTogIiArIHN1YmplY3QKICAgICAgICAgcmVwbHlf\nbWVzc2FnZV9pZCA9IHJldmlld19yZXF1ZXN0LmVtYWlsX21lc3NhZ2VfaWQKKyAgICAgICAgZXh0\ncmFfcmVjaXBpZW50cyA9IGhhcnZlc3RfcGVvcGxlX2Zyb21fcmV2aWV3X3JlcXVlc3QocmV2aWV3\nX3JlcXVlc3QpCisgICAgZWxzZToKKyAgICAgICAgZXh0cmFfcmVjaXBpZW50cyA9IE5vbmUKIAog\nICAgIHJldmlld19yZXF1ZXN0LnRpbWVfZW1haWxlZCA9IGRhdGV0aW1lLm5vdygpCiAgICAgcmV2\naWV3X3JlcXVlc3QuZW1haWxfbWVzc2FnZV9pZCA9IFwKICAgICAgICAgc2VuZF9yZXZpZXdfbWFp\nbCh1c2VyLCByZXZpZXdfcmVxdWVzdCwgc3ViamVjdCwgcmVwbHlfbWVzc2FnZV9pZCwKLSAgICAg\nICAgICAgICAgICAgICAgICAgICAncmV2aWV3cy9yZXZpZXdfcmVxdWVzdF9lbWFpbC50eHQnKQor\nICAgICAgICAgICAgICAgICAgICAgICAgIGV4dHJhX3JlY2lwaWVudHMsICdyZXZpZXdzL3Jldmll\nd19yZXF1ZXN0X2VtYWlsLnR4dCcpCiAgICAgcmV2aWV3X3JlcXVlc3Quc2F2ZSgpCiAKIApAQCAt\nMTAyLDYgKzEzNyw3IEBACiAgICAgc2VuZF9yZXZpZXdfbWFpbCh1c2VyLCByZXZpZXdfcmVxdWVz\ndCwKICAgICAgICAgICAgICAgICAgICAgICJSZTogUmV2aWV3IFJlcXVlc3Q6ICVzIiAlIHJldmll\nd19yZXF1ZXN0LnN1bW1hcnksCiAgICAgICAgICAgICAgICAgICAgICByZXZpZXdfcmVxdWVzdC5l\nbWFpbF9tZXNzYWdlX2lkLAorICAgICAgICAgICAgICAgICAgICAgaGFydmVzdF9wZW9wbGVfZnJv\nbV9yZXZpZXdfcmVxdWVzdChyZXZpZXdfcmVxdWVzdCksCiAgICAgICAgICAgICAgICAgICAgICAn\ncmV2aWV3cy9kaWZmX3VwZGF0ZS50eHQnKQogICAgIHJldmlld19yZXF1ZXN0LnNhdmUoKQogCkBA\nIC0xMjIsNiArMTU4LDcgQEAKICAgICAgICAgICAgICAgICAgICAgICAgICAiUmU6IFJldmlldyBS\nZXF1ZXN0OiAlcyIgJQogICAgICAgICAgICAgICAgICAgICAgICAgIHJldmlldy5yZXZpZXdfcmVx\ndWVzdC5zdW1tYXJ5LAogICAgICAgICAgICAgICAgICAgICAgICAgIHJldmlldy5yZXZpZXdfcmVx\ndWVzdC5lbWFpbF9tZXNzYWdlX2lkLAorICAgICAgICAgICAgICAgICAgICAgICAgIE5vbmUsCiAg\nICAgICAgICAgICAgICAgICAgICAgICAgJ3Jldmlld3MvcmV2aWV3X2VtYWlsLnR4dCcsCiAgICAg\nICAgICAgICAgICAgICAgICAgICAgeydyZXZpZXcnOiByZXZpZXd9KQogICAgIHJldmlldy50aW1l\nX2VtYWlsZWQgPSBkYXRldGltZS5ub3coKQpAQCAtMTQzLDYgKzE4MCw3IEBACiAgICAgICAgICAg\nICAgICAgICAgICAgICAgIlJlOiBSZXZpZXcgUmVxdWVzdDogJXMiICUKICAgICAgICAgICAgICAg\nICAgICAgICAgICByZXZpZXcucmV2aWV3X3JlcXVlc3Quc3VtbWFyeSwKICAgICAgICAgICAgICAg\nICAgICAgICAgICByZXZpZXcuZW1haWxfbWVzc2FnZV9pZCwKKyAgICAgICAgICAgICAgICAgICAg\nICAgICBoYXJ2ZXN0X3Blb3BsZV9mcm9tX3JldmlldyhyZXZpZXcpLAogICAgICAgICAgICAgICAg\nICAgICAgICAgICdyZXZpZXdzL3JlcGx5X2VtYWlsLnR4dCcsCiAgICAgICAgICAgICAgICAgICAg\nICAgICAgeydyZXZpZXcnOiByZXZpZXcsCiAgICAgICAgICAgICAgICAgICAgICAgICAgICdyZXBs\neSc6IHJlcGx5fSkK\n"
        }
    }, 
    {
        "pk": 20, 
        "model": "diffviewer.filediff", 
        "fields": {
            "status": "", 
            "binary": false, 
            "diffset": 5, 
            "dest_detail": "(working copy)", 
            "parent_diff64": "", 
            "source_revision": "651", 
            "source_file": "/trunk/reviewboard/reviews/views.py", 
            "dest_file": "/trunk/reviewboard/reviews/views.py", 
            "diff64": "LS0tIHJldmlld3Mvdmlld3MucHkJKHJldmlzaW9uIDY1MSkKKysrIHJldmlld3Mvdmlld3MucHkJ\nKHdvcmtpbmcgY29weSkKQEAgLTI0MywxMCArMjQzLDE2IEBACiAKIAogQGxvZ2luX3JlcXVpcmVk\nCi1kZWYgZGlmZihyZXF1ZXN0LCBvYmplY3RfaWQsIHJldmlzaW9uPU5vbmUpOgotICAgIHJldmll\nd19yZXF1ZXN0ID0gZ2V0X29iamVjdF9vcl80MDQoUmV2aWV3UmVxdWVzdCwgcGs9b2JqZWN0X2lk\nKQorZGVmIGRpZmYocmVxdWVzdCwgcmV2aWV3X3JlcXVlc3RfaWQsIHJldmlzaW9uPU5vbmUsIGlu\ndGVyZGlmZl9yZXZpc2lvbj1Ob25lKToKKyAgICByZXZpZXdfcmVxdWVzdCA9IGdldF9vYmplY3Rf\nb3JfNDA0KFJldmlld1JlcXVlc3QsIHBrPXJldmlld19yZXF1ZXN0X2lkKQogICAgIGRpZmZzZXQg\nPSBfcXVlcnlfZm9yX2RpZmYocmV2aWV3X3JlcXVlc3QsIHJldmlzaW9uKQogCisgICAgaWYgaW50\nZXJkaWZmX3JldmlzaW9uOgorICAgICAgICBpbnRlcmRpZmZzZXQgPSBfcXVlcnlfZm9yX2RpZmYo\ncmV2aWV3X3JlcXVlc3QsIGludGVyZGlmZl9yZXZpc2lvbikKKyAgICAgICAgaW50ZXJkaWZmc2V0\nX2lkID0gaW50ZXJkaWZmc2V0LmlkCisgICAgZWxzZToKKyAgICAgICAgaW50ZXJkaWZmc2V0X2lk\nID0gTm9uZQorCiAgICAgdHJ5OgogICAgICAgICByZXZpZXcgPSBSZXZpZXcub2JqZWN0cy5nZXQo\ndXNlcj1yZXF1ZXN0LnVzZXIsCiAgICAgICAgICAgICAgICAgICAgICAgICAgICAgICAgICAgICBy\nZXZpZXdfcmVxdWVzdD1yZXZpZXdfcmVxdWVzdCwKQEAgLTI2MSw3ICsyNjcsNyBAQAogICAgIGV4\nY2VwdCBSZXZpZXdSZXF1ZXN0RHJhZnQuRG9lc05vdEV4aXN0OgogICAgICAgICBkcmFmdCA9IE5v\nbmUKIAotICAgIHJldHVybiB2aWV3X2RpZmYocmVxdWVzdCwgZGlmZnNldC5pZCwgeworICAgIHJl\ndHVybiB2aWV3X2RpZmYocmVxdWVzdCwgZGlmZnNldC5pZCwgaW50ZXJkaWZmc2V0X2lkLCB7CiAg\nICAgICAgICdyZXZpZXcnOiByZXZpZXcsCiAgICAgICAgICdyZXZpZXdfcmVxdWVzdCc6IHJldmll\nd19yZXF1ZXN0LAogICAgICAgICAncmV2aWV3X3JlcXVlc3RfZGV0YWlscyc6IGRyYWZ0IG9yIHJl\ndmlld19yZXF1ZXN0LAo=\n"
        }
    }, 
    {
        "pk": 21, 
        "model": "diffviewer.filediff", 
        "fields": {
            "status": "", 
            "binary": false, 
            "diffset": 5, 
            "dest_detail": "(working copy)", 
            "parent_diff64": "", 
            "source_revision": "652", 
            "source_file": "/trunk/reviewboard/diffviewer/views.py", 
            "dest_file": "/trunk/reviewboard/diffviewer/views.py", 
            "diff64": "LS0tIGRpZmZ2aWV3ZXIvdmlld3MucHkJKHJldmlzaW9uIDY1MikKKysrIGRpZmZ2aWV3ZXIvdmll\nd3MucHkJKHdvcmtpbmcgY29weSkKQEAgLTE4LDcgKzE4LDcgQEAKICAgICBwYXNzCiAKIAotZGVm\nIGdldF9kaWZmX2ZpbGVzKGRpZmZzZXQpOgorZGVmIGdldF9kaWZmX2ZpbGVzKGRpZmZzZXQsIGlu\ndGVyZGlmZnNldD1Ob25lKToKICAgICBkZWYgZ2V0X29yaWdpbmFsX2ZpbGUoZmlsZSwgcmV2aXNp\nb24pOgogICAgICAgICAiIiJHZXQgYSBmaWxlIGVpdGhlciBmcm9tIHRoZSBjYWNoZSBvciB0aGUg\nU0NNLiAgU0NNIGV4Y2VwdGlvbnMgYXJlCiAgICAgICAgICAgIHBhc3NlZCBiYWNrIHRvIHRoZSBj\nYWxsZXIuIiIiCkBAIC0zMyw3ICszMywxNCBAQAogICAgICAgICBleGNlcHQgRXhjZXB0aW9uLCBl\nOgogICAgICAgICAgICAgcmFpc2UgVXNlclZpc2libGVFcnJvcihzdHIoZSkpCiAKLSAgICBkZWYg\nZ2V0X2NodW5rcyhmaWxlZGlmZik6CisgICAgZGVmIGdldF9wYXRjaGVkX2ZpbGUoYnVmZmVyLCBm\naWxlZGlmZik6CisgICAgICAgIHRyeToKKyAgICAgICAgICAgIHJldHVybiBkaWZmdXRpbHMucGF0\nY2goZmlsZWRpZmYuZGlmZiwgYnVmZmVyLCBmaWxlZGlmZi5kZXN0X2ZpbGUpCisgICAgICAgIGV4\nY2VwdCBFeGNlcHRpb24sIGU6CisgICAgICAgICAgICByYWlzZSBVc2VyVmlzaWJsZUVycm9yKHN0\ncihlKSkKKworCisgICAgZGVmIGdldF9jaHVua3MoZmlsZWRpZmYsIGludGVyZmlsZWRpZmY9Tm9u\nZSk6CiAgICAgICAgIGRlZiBkaWZmX2xpbmUobGluZW51bSwgb2xkbGluZSwgbmV3bGluZSk6CiAg\nICAgICAgICAgICBpZiBub3Qgb2xkbGluZSBvciBub3QgbmV3bGluZToKICAgICAgICAgICAgICAg\nICByZXR1cm4gW2xpbmVudW0sIG9sZGxpbmUgb3IgJycsIFtdLCBuZXdsaW5lIG9yICcnLCBbXV0K\nQEAgLTY0LDExICs3MSwxMSBAQAogICAgICAgICBlbHNlOgogICAgICAgICAgICAgb2xkID0gZ2V0\nX29yaWdpbmFsX2ZpbGUoZmlsZSwgcmV2aXNpb24pCiAKLSAgICAgICAgdHJ5OgotICAgICAgICAg\nICAgbmV3ID0gZGlmZnV0aWxzLnBhdGNoKGZpbGVkaWZmLmRpZmYsIG9sZCwgZmlsZWRpZmYuZGVz\ndF9maWxlKQotICAgICAgICBleGNlcHQgRXhjZXB0aW9uLCBlOgotICAgICAgICAgICAgcmFpc2Ug\nVXNlclZpc2libGVFcnJvcihzdHIoZSkpCisgICAgICAgIG5ldyA9IGdldF9wYXRjaGVkX2ZpbGUo\nb2xkLCBmaWxlZGlmZikKIAorICAgICAgICBpZiBpbnRlcmZpbGVkaWZmOgorICAgICAgICAgICAg\nb2xkLCBuZXcgPSBuZXcsIGdldF9wYXRjaGVkX2ZpbGUob2xkLCBpbnRlcmZpbGVkaWZmKQorCiAg\nICAgICAgIGEgPSAob2xkIG9yICcnKS5zcGxpdGxpbmVzKCkKICAgICAgICAgYiA9IChuZXcgb3Ig\nJycpLnNwbGl0bGluZXMoKQogICAgICAgICBhX251bV9saW5lcyA9IGxlbihhKQpAQCAtMTA2LDcg\nKzExMyw2IEBACiAgICAgICAgICAgICBlbHNlOgogICAgICAgICAgICAgICAgIGNodW5rcy5hcHBl\nbmQobmV3X2NodW5rKGxpbmVzLCBudW1saW5lcywgdGFnKSkKIAotCiAgICAgICAgIHJldHVybiBj\naHVua3MKIAogICAgIGRlZiBhZGRfbmF2aWdhdGlvbl9jdWVzKGZpbGVzKToKQEAgLTE0MCw2ICsx\nNDYsMTkgQEAKICAgICBmb3IgZmlsZWRpZmYgaW4gZGlmZnNldC5maWxlcy5hbGwoKToKICAgICAg\nICAgaWYgZmlsZWRpZmYuYmluYXJ5OgogICAgICAgICAgICAgY2h1bmtzID0gW10KKyAgICAgICAg\nZWxpZiBpbnRlcmRpZmZzZXQ6CisgICAgICAgICAgICAjIFhYWCBUaGlzIGlzIHNsb3cuIFdlIHNo\nb3VsZCBvcHRpbWl6ZSB0aGlzLgorICAgICAgICAgICAgaW50ZXJmaWxlZGlmZiA9IE5vbmUKKyAg\nICAgICAgICAgIGZvciBmaWxlZGlmZjIgaW4gaW50ZXJkaWZmc2V0LmZpbGVzLmFsbCgpOgorICAg\nICAgICAgICAgICAgIGlmIGZpbGVkaWZmMi5zb3VyY2VfZmlsZSA9PSBmaWxlZGlmZi5zb3VyY2Vf\nZmlsZToKKyAgICAgICAgICAgICAgICAgICAgaW50ZXJmaWxlZGlmZiA9IGZpbGVkaWZmMgorICAg\nICAgICAgICAgICAgICAgICBicmVhaworCisgICAgICAgICAgICBpZiBpbnRlcmZpbGVkaWZmOgor\nICAgICAgICAgICAgICAgIGNodW5rcyA9IGNhY2hlX21lbW9pemUoJ2RpZmYtc2lkZWJ5c2lkZS1p\nbnRlcmRpZmYtJXMtJXMnICUKKyAgICAgICAgICAgICAgICAgICAgICAgICAgICAgICAgICAgICAg\nIChmaWxlZGlmZi5pZCwgaW50ZXJmaWxlZGlmZi5pZCksCisgICAgICAgICAgICAgICAgICAgICAg\nICAgICAgICAgICAgICAgICBsYW1iZGE6IGdldF9jaHVua3MoZmlsZWRpZmYsCisgICAgICAgICAg\nICAgICAgICAgICAgICAgICAgICAgICAgICAgICAgICAgICAgICAgICAgICAgICAgaW50ZXJmaWxl\nZGlmZikpCiAgICAgICAgIGVsc2U6CiAgICAgICAgICAgICBjaHVua3MgPSBjYWNoZV9tZW1vaXpl\nKCdkaWZmLXNpZGVieXNpZGUtJXMnICUgZmlsZWRpZmYuaWQsCiAgICAgICAgICAgICAgICAgICAg\nICAgICAgICAgICAgICAgIGxhbWJkYTogZ2V0X2NodW5rcyhmaWxlZGlmZikpCkBAIC0xNjYsMTIg\nKzE4NSwxNyBAQAogICAgIHJldHVybiBmaWxlcwogCiAKLWRlZiB2aWV3X2RpZmYocmVxdWVzdCwg\nb2JqZWN0X2lkLCBleHRyYV9jb250ZXh0PXt9LAorZGVmIHZpZXdfZGlmZihyZXF1ZXN0LCBkaWZm\nc2V0X2lkLCBpbnRlcmRpZmZzZXRfaWQ9Tm9uZSwgZXh0cmFfY29udGV4dD17fSwKICAgICAgICAg\nICAgICAgdGVtcGxhdGVfbmFtZT0nZGlmZnZpZXdlci92aWV3X2RpZmYuaHRtbCcpOgotICAgIGRp\nZmZzZXQgPSBnZXRfb2JqZWN0X29yXzQwNChEaWZmU2V0LCBwaz1vYmplY3RfaWQpCisgICAgZGlm\nZnNldCA9IGdldF9vYmplY3Rfb3JfNDA0KERpZmZTZXQsIHBrPWRpZmZzZXRfaWQpCiAKKyAgICBp\nZiBpbnRlcmRpZmZzZXRfaWQ6CisgICAgICAgIGludGVyZGlmZnNldCA9IGdldF9vYmplY3Rfb3Jf\nNDA0KERpZmZTZXQsIHBrPWludGVyZGlmZnNldF9pZCkKKyAgICBlbHNlOgorICAgICAgICBpbnRl\ncmRpZmZzZXQgPSBOb25lCisKICAgICB0cnk6Ci0gICAgICAgIGZpbGVzID0gZ2V0X2RpZmZfZmls\nZXMoZGlmZnNldCkKKyAgICAgICAgZmlsZXMgPSBnZXRfZGlmZl9maWxlcyhkaWZmc2V0LCBpbnRl\ncmRpZmZzZXQpCiAKICAgICAgICAgaWYgcmVxdWVzdC5HRVQuZ2V0KCdleHBhbmQnLCBGYWxzZSk6\nCiAgICAgICAgICAgICBjb2xsYXBzZWFsbCA9IEZhbHNlCkBAIC0xODQsNiArMjA4LDcgQEAKIAog\nICAgICAgICBjb250ZXh0ID0gewogICAgICAgICAgICAgJ2RpZmZzZXQnOiBkaWZmc2V0LAorICAg\nICAgICAgICAgJ2ludGVyZGlmZnNldCc6IGludGVyZGlmZnNldCwKICAgICAgICAgICAgICdmaWxl\ncyc6IGZpbGVzLAogICAgICAgICAgICAgJ2NvbGxhcHNlYWxsJzogY29sbGFwc2VhbGwsCiAgICAg\nICAgIH0K\n"
        }
    }, 
    {
        "pk": 22, 
        "model": "diffviewer.filediff", 
        "fields": {
            "status": "", 
            "binary": false, 
            "diffset": 5, 
            "dest_detail": "(working copy)", 
            "parent_diff64": "", 
            "source_revision": "651", 
            "source_file": "/trunk/reviewboard/templates/reviews/review_request_box.html", 
            "dest_file": "/trunk/reviewboard/templates/reviews/review_request_box.html", 
            "diff64": "LS0tIHRlbXBsYXRlcy9yZXZpZXdzL3Jldmlld19yZXF1ZXN0X2JveC5odG1sCShyZXZpc2lvbiA2\nNTEpCisrKyB0ZW1wbGF0ZXMvcmV2aWV3cy9yZXZpZXdfcmVxdWVzdF9ib3guaHRtbAkod29ya2lu\nZyBjb3B5KQpAQCAtMiw3ICsyLDcgQEAKIHslIGxvYWQgcmV2aWV3dGFncyAlfQogPGRpdiBjbGFz\ncz0ibWFpbiI+CiAgPGRpdiBjbGFzcz0iaGVhZGVyIj4KLSAgPGRpdiBpZD0ic3VtbWFyeV93cmFw\ncGVyIj48aDEgaWQ9InN1bW1hcnkiPnt7cmV2aWV3X3JlcXVlc3RfZGV0YWlscy5zdW1tYXJ5fX08\nL2gxPjwvZGl2PgorICA8ZGl2IGlkPSJzdW1tYXJ5X3dyYXBwZXIiPjxoMSBpZD0ic3VtbWFyeSI+\neyUgYmxvY2sgc3VtbWFyeV9wcmVmaXggJX17JSBlbmRibG9jayAlfXt7cmV2aWV3X3JlcXVlc3Rf\nZGV0YWlscy5zdW1tYXJ5fX08L2gxPjwvZGl2PgogICA8cCBpZD0ic3RhdHVzIj4KICAgIHt7cmV2\naWV3X3JlcXVlc3QuZ2V0X3N0YXR1c19kaXNwbGF5fX08YnIgLz4KICAgIFVwZGF0ZWQge3tyZXZp\nZXdfcmVxdWVzdF9kZXRhaWxzLmxhc3RfdXBkYXRlZHx0aW1lc2luY2V9fSBhZ28K\n"
        }
    }, 
    {
        "pk": 23, 
        "model": "diffviewer.filediff", 
        "fields": {
            "status": "", 
            "binary": false, 
            "diffset": 5, 
            "dest_detail": "(working copy)", 
            "parent_diff64": "", 
            "source_revision": "670", 
            "source_file": "/trunk/reviewboard/templates/diffviewer/view_diff.html", 
            "dest_file": "/trunk/reviewboard/templates/diffviewer/view_diff.html", 
            "diff64": "LS0tIHRlbXBsYXRlcy9kaWZmdmlld2VyL3ZpZXdfZGlmZi5odG1sCShyZXZpc2lvbiA2NzApCisr\nKyB0ZW1wbGF0ZXMvZGlmZnZpZXdlci92aWV3X2RpZmYuaHRtbAkod29ya2luZyBjb3B5KQpAQCAt\nMjAsNiArMjAsMTAgQEAKIDwvc2NyaXB0PgogeyUgZW5kYmxvY2sgJX0KIAoreyUgYmxvY2sgc3Vt\nbWFyeV9wcmVmaXggJX0KK0RpZmYgZm9yOgoreyUgZW5kYmxvY2sgJX0KKwogeyUgYmxvY2sgY29u\ndGVudCAlfQogeyUgYm94IHJldmlldy1yZXF1ZXN0ICV9CiA8dWwgaWQ9InRvcGNvbnRyb2xzIj4K\n"
        }
    }, 
    {
        "pk": 24, 
        "model": "diffviewer.filediff", 
        "fields": {
            "status": "", 
            "binary": false, 
            "diffset": 5, 
            "dest_detail": "(working copy)", 
            "parent_diff64": "", 
            "source_revision": "651", 
            "source_file": "/trunk/reviewboard/urls.py", 
            "dest_file": "/trunk/reviewboard/urls.py", 
            "diff64": "LS0tIHVybHMucHkJKHJldmlzaW9uIDY1MSkKKysrIHVybHMucHkJKHdvcmtpbmcgY29weSkKQEAg\nLTQzLDkgKzQzLDkgQEAKICAgICAgeyd0ZW1wbGF0ZV9uYW1lJzogJ3Jldmlld3MvcmV2aWV3X2Rl\ndGFpbC5odG1sJ30pLAogCiAgICAgIyBSZXZpZXcgcmVxdWVzdCBkaWZmcwotICAgIChyJ15yLyg/\nUDxvYmplY3RfaWQ+WzAtOV0rKS9kaWZmLyQnLAorICAgIChyJ15yLyg/UDxyZXZpZXdfcmVxdWVz\ndF9pZD5bMC05XSspL2RpZmYvJCcsCiAgICAgICdyZXZpZXdib2FyZC5yZXZpZXdzLnZpZXdzLmRp\nZmYnKSwKLSAgICAocideci8oP1A8b2JqZWN0X2lkPlswLTldKykvZGlmZi8oP1A8cmV2aXNpb24+\nWzAtOV0rKS8kJywKKyAgICAocideci8oP1A8cmV2aWV3X3JlcXVlc3RfaWQ+WzAtOV0rKS9kaWZm\nLyg/UDxyZXZpc2lvbj5bMC05XSspLyQnLAogICAgICAncmV2aWV3Ym9hcmQucmV2aWV3cy52aWV3\ncy5kaWZmJyksCiAKICAgICAocideci8oP1A8cmV2aWV3X3JlcXVlc3RfaWQ+WzAtOV0rKS9kaWZm\nL3Jhdy8kJywKQEAgLTU2LDYgKzU2LDExIEBACiAgICAgKHInXnIvKD9QPG9iamVjdF9pZD5bMC05\nXSspL2RpZmYvKD9QPHJldmlzaW9uPlswLTldKykvZnJhZ21lbnQvKD9QPGZpbGVkaWZmX2lkPlsw\nLTldKykvJCcsCiAgICAgICdyZXZpZXdib2FyZC5yZXZpZXdzLnZpZXdzLmRpZmZfZnJhZ21lbnQn\nKSwKIAorICAgICMgUmV2aWV3IHJlcXVlc3QgaW50ZXJkaWZmcworICAgIChyJ15yLyg/UDxyZXZp\nZXdfcmVxdWVzdF9pZD5bMC05XSspL2RpZmYvKD9QPHJldmlzaW9uPlswLTldKyktKD9QPGludGVy\nZGlmZl9yZXZpc2lvbj5bMC05XSspLyQnLAorICAgICAncmV2aWV3Ym9hcmQucmV2aWV3cy52aWV3\ncy5kaWZmJyksCisKKwogICAgICMgUmV2aWV3IHJlcXVlc3QgbW9kaWZpY2F0aW9uCiAgICAgKHIn\nXnIvWzAtOV0rL2RpZmYvdXBsb2FkLyQnLAogICAgICAncmV2aWV3Ym9hcmQuZGlmZnZpZXdlci52\naWV3cy51cGxvYWQnLAo=\n"
        }
    }, 
    {
        "pk": 25, 
        "model": "diffviewer.filediff", 
        "fields": {
            "status": "", 
            "binary": false, 
            "diffset": 6, 
            "dest_detail": "(working copy)", 
            "parent_diff64": "", 
            "source_revision": "380", 
            "source_file": "/trunk/reviewboard/htdocs/scripts/diffviewer.js", 
            "dest_file": "/trunk/reviewboard/htdocs/scripts/diffviewer.js", 
            "diff64": "LS0tIGh0ZG9jcy9zY3JpcHRzL2RpZmZ2aWV3ZXIuanMJKHJldmlzaW9uIDM4MCkKKysrIGh0ZG9j\ncy9zY3JpcHRzL2RpZmZ2aWV3ZXIuanMJKHdvcmtpbmcgY29weSkKQEAgLTI2NSw3ICsyNjUsNyBA\nQAogCQkJfS5jcmVhdGVEZWxlZ2F0ZSh0aGlzKSwKIAogCQkJZmFpbHVyZTogZnVuY3Rpb24ocmVz\nKSB7Ci0JCQkJdGhpcy5zaG93RXJyb3IocmVzLnN0YXR1c1RleHQpOworCQkJCXRoaXMuc2hvd0Vy\ncm9yKHJlcy5zdGF0dXNUZXh0LCByZXMucmVzcG9uc2VUZXh0KTsKIAkJCX0uY3JlYXRlRGVsZWdh\ndGUodGhpcykKIAkJfSk7CiAJfSwKQEAgLTM0OCw3ICszNDgsNyBAQAogCQl2YXIgdGV4dCA9IHRo\naXMubmV3Q29tbWVudEZpZWxkLmRvbS52YWx1ZTsKIAogCQlpZiAodGV4dC5zdHJpcCgpID09ICIi\nKSB7Ci0JCQl0aGlzLnNob3dFcnJvcigiUGxlYXNlIGZpbGwgb3V0IHRoZSBjb21tZW50IHRleHQu\nIik7CisJCQl0aGlzLnNob3dFcnJvcigiUGxlYXNlIGZpbGwgb3V0IHRoZSBjb21tZW50IHRleHQu\nIiwgIiIpOwogCQkJcmV0dXJuOwogCQl9CiAKQEAgLTQxMSwxMCArNDExLDYgQEAKIAkJZ2V0RWwo\nImlkX3NoaXBpdCIpLmRvbS5jaGVja2VkID0gZmFsc2U7CiAJfSwKIAotCXNob3dFcnJvcjogZnVu\nY3Rpb24odGV4dCkgewotCQl0aGlzLnNob3dNZXNzYWdlKHRleHQsICJlcnJvciIpOwotCX0sCi0K\nIAlnZXRDb21tZW50QWN0aW9uVVJMOiBmdW5jdGlvbigpIHsKIAkJcmV0dXJuICJjb21tZW50cy8i\nICsgdGhpcy5jb21tZW50QmxvY2suZmlsZWRpZmZpZCArICIvIiArCiAJCSAgICAgICB0aGlzLmNv\nbW1lbnRCbG9jay5saW5lbnVtICsgIi8iOwpAQCAtNDM2LDcgKzQzMiw3IEBACiAJCQl9LmNyZWF0\nZURlbGVnYXRlKHRoaXMpLAogCiAJCQlmYWlsdXJlOiBmdW5jdGlvbihyZXMpIHsKLQkJCQl0aGlz\nLnNob3dFcnJvcihyZXMuc3RhdHVzVGV4dCk7CisJCQkJdGhpcy5zaG93RXJyb3IocmVzLnN0YXR1\nc1RleHQsIHJlcy5yZXNwb25zZVRleHQpOwogCQkJfS5jcmVhdGVEZWxlZ2F0ZSh0aGlzKQogCQl9\nKTsKIAl9LApAQCAtNDUxLDE4ICs0NDcsNDEgQEAKIAkJCX0uY3JlYXRlRGVsZWdhdGUodGhpcyks\nCiAKIAkJCWZhaWx1cmU6IGZ1bmN0aW9uKHJlcykgewotCQkJCXRoaXMuc2hvd0Vycm9yKHJlcy5z\ndGF0dXNUZXh0KTsKKwkJCQl0aGlzLnNob3dFcnJvcihyZXMuc3RhdHVzVGV4dCwgcmVzLnJlc3Bv\nbnNlVGV4dCk7CiAJCQl9LmNyZWF0ZURlbGVnYXRlKHRoaXMpCiAJCX0pOwogCX0sCiAKLQlzaG93\nTWVzc2FnZTogZnVuY3Rpb24obWVzc2FnZSwgY2xhc3NOYW1lKSB7Ci0JCXRoaXMubWVzc2FnZURp\ndi5kb20uaW5uZXJIVE1MID0gbWVzc2FnZQorCXNob3dFcnJvcjogZnVuY3Rpb24odGV4dCwgYm9k\neSkgeworCQlpZiAoYm9keSA9PSAiIikgeworCQkJdGhpcy5tZXNzYWdlRGl2LmRvbS5pbm5lckhU\nTUwgPSBtZXNzYWdlCisJCX0gZWxzZSB7CisJCQl0aGlzLm1lc3NhZ2VEaXYuZG9tLmlubmVySFRN\nTCA9ICIiOworCQkJdmFyIGlmcmFtZSA9IGdldEVsKCdlcnJvci1kbGctY29udGVudHMnKTsKKwkJ\nCXZhciBkb2MgPSBpZnJhbWUuZG9tLmNvbnRlbnREb2N1bWVudCB8fAorCQkJICAgICAgICAgIGlm\ncmFtZS5kb20uY29udGVudFdpbmRvdy5kb2N1bWVudDsKKwkJCWRvYy5vcGVuKCk7CisJCQlkb2Mu\nd3JpdGUoYm9keSk7CisJCQlkb2MuY2xvc2UoKTsKKwkJCWlmcmFtZS5zaG93KCk7CiAKLQkJaWYg\nKGNsYXNzTmFtZSkgewotCQkJdGhpcy5tZXNzYWdlRGl2LmRvbS5jbGFzc05hbWUgPSBjbGFzc05h\nbWU7CisJCQl2YXIgZWwgPSBkaC5hcHBlbmQodGhpcy5tZXNzYWdlRGl2LmRvbSwgeworCQkJCXRh\nZzogJ2EnLAorCQkJCWhyZWY6ICcjJywKKwkJCQlodG1sOiB0ZXh0CisJCQl9LCB0cnVlKTsKKwor\nCQkJZWwub24oJ2NsaWNrJywgZnVuY3Rpb24oZSkgeworCQkJCXZhciBkbGcgPSBuZXcgWUFIT08u\nZXh0LkJhc2ljRGlhbG9nKCdlcnJvci1kbGcnLCB7fSk7CisJCQkJZGxnLnNob3coZWwpOworCisJ\nCQkJZGxnLm9uKCdoaWRlJywgZnVuY3Rpb24oKSB7CisJCQkJCWlmcmFtZS5oaWRlKCk7CisJCQkJ\nfSwgdGhpcywgdHJ1ZSk7CisJCQl9LCB0aGlzLCB0cnVlKTsKIAkJfQogCisJCXRoaXMubWVzc2Fn\nZURpdi5kb20uY2xhc3NOYW1lID0gImVycm9yIjsKIAkJdGhpcy5tZXNzYWdlRGl2LnNob3coKTsK\nIAl9LAogCg==\n"
        }
    }, 
    {
        "pk": 26, 
        "model": "diffviewer.filediff", 
        "fields": {
            "status": "", 
            "binary": false, 
            "diffset": 6, 
            "dest_detail": "(working copy)", 
            "parent_diff64": "", 
            "source_revision": "376", 
            "source_file": "/trunk/reviewboard/templates/diffviewer/view_diff.html", 
            "dest_file": "/trunk/reviewboard/templates/diffviewer/view_diff.html", 
            "diff64": "LS0tIHRlbXBsYXRlcy9kaWZmdmlld2VyL3ZpZXdfZGlmZi5odG1sCShyZXZpc2lvbiAzNzYpCisr\nKyB0ZW1wbGF0ZXMvZGlmZnZpZXdlci92aWV3X2RpZmYuaHRtbAkod29ya2luZyBjb3B5KQpAQCAt\nNTUsNyArNTUsNyBAQAogPGEgbmFtZT0ie3tmaWxlLmluZGV4fX0iPjwvYT4KIHslIGluY2x1ZGUg\nImRpZmZ2aWV3ZXIvZGlmZl9maWxlX2ZyYWdtZW50Lmh0bWwiICV9CiA8c2NyaXB0IGxhbmd1YWdl\nPSJqYXZhc2NyaXB0Ij4KLSAgZ0ZpbGVBbmNob3JUb0lkWyJmaWxle3tmaWxlLmluZGV4fX0iXSA9\nIHt7ZmlsZS5maWxlZGlmZi5pZH19OworICBhZGRBbmNob3JNYXBwaW5nKCJmaWxle3tmaWxlLmlu\nZGV4fX0iLCB7e2ZpbGUuZmlsZWRpZmYuaWR9fSk7CiAgIGFkZENvbW1lbnRzKCJmaWxle3tmaWxl\nLmluZGV4fX0iLCB7JSBjb21tZW50Y291bnRzIGZpbGUuZmlsZWRpZmYgJX0pOwogPC9zY3JpcHQ+\nCiB7JSBlbmRmb3IgJX0KQEAgLTg5LDQgKzg5LDExIEBACiAgIDwvZm9ybT4KICA8L2Rpdj4KIDwv\nZGl2PgorCis8ZGl2IGlkPSJlcnJvci1kbGciIHN0eWxlPSJ2aXNpYmlsaXR5OmhpZGRlbjtwb3Np\ndGlvbjphYnNvbHV0ZTt0b3A6MHB4OyI+CisgPGRpdiBjbGFzcz0ieWRsZy1oZCI+RXJyb3Igb3V0\ncHV0PC9kaXY+CisgPGRpdiBjbGFzcz0ieWRsZy1iZCI+CisgIDxpZnJhbWUgaWQ9ImVycm9yLWRs\nZy1jb250ZW50cyI+PC9pZnJhbWU+CisgPC9kaXY+Cis8L2Rpdj4KIHslIGVuZGJsb2NrICV9Cg==\n"
        }
    }, 
    {
        "pk": 27, 
        "model": "diffviewer.filediff", 
        "fields": {
            "status": "", 
            "binary": false, 
            "diffset": 7, 
            "dest_detail": "(working copy)", 
            "parent_diff64": "", 
            "source_revision": "557", 
            "source_file": "/trunk/reviewboard/htdocs/css/common.css", 
            "dest_file": "/trunk/reviewboard/htdocs/css/common.css", 
            "diff64": "LS0tIGh0ZG9jcy9jc3MvY29tbW9uLmNzcwkocmV2aXNpb24gNTU3KQorKysgaHRkb2NzL2Nzcy9j\nb21tb24uY3NzCSh3b3JraW5nIGNvcHkpCkBAIC0yMDAsNiArMjAwLDcgQEAKIAogLmJveCBoMS50\naXRsZSB7CiAgIGJhY2tncm91bmQ6ICNhMmJlZGMgdXJsKCcvaW1hZ2VzL2JveF90b3BfYmcucG5n\nJykgcmVwZWF0LXggdG9wIGxlZnQ7CisgIGJvcmRlci1ib3R0b206IDFweCAjNzI4ZWFjIHNvbGlk\nOwogICBmb250LXNpemU6IDEyMCU7CiAgIG1hcmdpbjogMDsKICAgcGFkZGluZzogNXB4IDEwcHg7\nCkBAIC0yNTUsNiArMjU2LDE4IEBACiAgIGRpc3BsYXk6IGlubGluZTsKIH0KIAorCisvKioqKioq\nKioqKioqKioqKioqKioqKioqKioqKioqKioqKioqKioqKioqKioqKioqKioqKioqKioqKioqKioq\nKioqKioqKioqKioqKgorICogTG9nIEluIEZvcm0KKyAqKioqKioqKioqKioqKioqKioqKioqKioq\nKioqKioqKioqKioqKioqKioqKioqKioqKioqKioqKioqKioqKioqKioqKioqKioqKioqLworLmJv\neC5sb2dpbmZvcm0gdGFibGUgdGQgeworICBwYWRkaW5nOiA0cHg7Cit9CisKKworLyoqKioqKioq\nKioqKioqKioqKioqKioqKioqKioqKioqKioqKioqKioqKioqKioqKioqKioqKioqKioqKioqKioq\nKioqKioqKioqKioKKyAqIEFjY291bnQgcGFnZQorICoqKioqKioqKioqKioqKioqKioqKioqKioq\nKioqKioqKioqKioqKioqKioqKioqKioqKioqKioqKioqKioqKioqKioqKioqKioqKiovCiAucHJl\nZnNidXR0b25zIHsKICAgcGFkZGluZzogOHB4OwogICBiYWNrZ3JvdW5kLWNvbG9yOiAjQjZDQ0Uz\nOwo=\n"
        }
    }, 
    {
        "pk": 28, 
        "model": "diffviewer.filediff", 
        "fields": {
            "status": "", 
            "binary": false, 
            "diffset": 7, 
            "dest_detail": "(working copy)", 
            "parent_diff64": "", 
            "source_revision": "550", 
            "source_file": "/trunk/reviewboard/templates/accounts/login.html", 
            "dest_file": "/trunk/reviewboard/templates/accounts/login.html", 
            "diff64": "LS0tIHRlbXBsYXRlcy9hY2NvdW50cy9sb2dpbi5odG1sCShyZXZpc2lvbiA1NTApCisrKyB0ZW1w\nbGF0ZXMvYWNjb3VudHMvbG9naW4uaHRtbAkod29ya2luZyBjb3B5KQpAQCAtMywzMCArMyw0OCBA\nQAogeyUgYmxvY2sgdGl0bGUgJX1Mb2cgaW57JSBlbmRibG9jayAlfQogCiB7JSBibG9jayBjb250\nZW50ICV9Ci08ZGl2IGNsYXNzPSJzZWN0aW9uIj4KLSA8aDE+TG9nIGluPC9oMT4KLSA8ZGl2IGNs\nYXNzPSJib2R5Ij4KLSAgeyUgaWYgZXJyb3IgJX0KLSAgeyUgIGVycm9yYm94ICV9Ci0gIHt7IGVy\ncm9yIH19Ci0gIHslICBlbmRlcnJvcmJveCAlfQotICB7JSBlbmRpZiAlfQotICA8Zm9ybSBtZXRo\nb2Q9InBvc3QiIGFjdGlvbj0iLiI+Ci0gICA8dGFibGUgaWQ9ImxvZ2luX2Zvcm0iPgotICAgIDx0\ncj4KLSAgICAgPHRkIGNsYXNzPSJsYWJlbCI+PGxhYmVsIGZvcj0iaWRfdXNlcm5hbWUiPlVzZXJu\nYW1lOjwvbGFiZWw+PC90ZD4KLSAgICAgPHRkIGNsYXNzPSJmaWVsZCI+PGlucHV0IHR5cGU9InRl\neHQiIG5hbWU9InVzZXJuYW1lIiBpZD0iaWRfdXNlcm5hbWUiIC8+PC90ZD4KLSAgICA8L3RyPgot\nICAgIDx0cj4KLSAgICAgPHRkIGNsYXNzPSJsYWJlbCI+PGxhYmVsIGZvcj0iaWRfcGFzc3dvcmQi\nPlBhc3N3b3JkOjwvbGFiZWw+PC90ZD4KLSAgICAgPHRkIGNsYXNzPSJmaWVsZCI+PGlucHV0IHR5\ncGU9InBhc3N3b3JkIiBuYW1lPSJwYXNzd29yZCIgaWQ9ImlkX3Bhc3N3b3JkIiAvPjwvdGQ+Ci0g\nICAgPC90cj4KLSAgICA8dHI+Ci0gICAgIDx0ZD4mbmJzcDs8L3RkPgotICAgICA8dGQgY2xhc3M9\nImZpZWxkIj48aW5wdXQgdHlwZT0ic3VibWl0IiB2YWx1ZT0iTG9nIGluIiAvPjwvdGQ+Ci0gICAg\nPC90cj4KLSAgIDwvdGFibGU+Ci0gIDwvZm9ybT4KK3slIGJveCBpbXBvcnRhbnQgJX0KK3slIGlm\nIEJVSUxUSU5fQVVUSCAlfQorIDxoMT5OZXcgdXNlcj88L2gxPgorIDxwPgorICBJZiB5b3UgZG9u\nJ3QgeWV0IGhhdmUgYW4gYWNjb3VudCwgeW91J2xsIG5lZWQgdG8KKyAgPGEgaHJlZj0iL2FjY291\nbnQvcmVnaXN0ZXIvIj5yZWdpc3RlcjwvYT4gb25lLiBJdCB3aWxsIG9ubHkgdGFrZSBhCisgIG1p\nbnV0ZS4KKyA8L3A+Cit7JSBlbHNlICV9CisgPGgxPkxvZyBpbiB3aXRoIHlvdXIgc3RhbmRhcmQg\ndXNlcm5hbWUgYW5kIHBhc3N3b3JkPC9oMT4KKyA8cD4KKyAgVGhlcmUncyBubyBuZWVkIHRvIHJl\nZ2lzdGVyIGEgbmV3IGFjY291bnQuIFlvdXIgc3RhbmRhcmQgdXNlcm5hbWUgYW5kCisgIHBhc3N3\nb3JkIHNob3VsZCB3b3JrIGZpbmUuCisgPC9wPgoreyUgZW5kaWYgJX0KK3slIGVuZGJveCAlfQor\nCit7JSBib3ggbG9naW5mb3JtICV9Cis8Zm9ybSBtZXRob2Q9InBvc3QiIGFjdGlvbj0iLiI+Cisg\nPGgxIGNsYXNzPSJ0aXRsZSI+TG9nIEluPC9oMT4KKyA8ZGl2IGNsYXNzPSJtYWluIj4KKyB7JSBp\nZiBlcnJvciAlfQorIHslICBlcnJvcmJveCAlfQorIHt7IGVycm9yIH19CisgeyUgIGVuZGVycm9y\nYm94ICV9CisgeyUgZW5kaWYgJX0KKyA8dGFibGU+CisgIDx0cj4KKyAgIDx0ZCBjbGFzcz0ibGFi\nZWwiPjxsYWJlbCBmb3I9ImlkX3VzZXJuYW1lIj5Vc2VybmFtZTo8L2xhYmVsPjwvdGQ+CisgICA8\ndGQgY2xhc3M9ImZpZWxkIj48aW5wdXQgdHlwZT0idGV4dCIgbmFtZT0idXNlcm5hbWUiIGlkPSJp\nZF91c2VybmFtZSIgLz48L3RkPgorICA8L3RyPgorICA8dHI+CisgICA8dGQgY2xhc3M9ImxhYmVs\nIj48bGFiZWwgZm9yPSJpZF9wYXNzd29yZCI+UGFzc3dvcmQ6PC9sYWJlbD48L3RkPgorICAgPHRk\nIGNsYXNzPSJmaWVsZCI+PGlucHV0IHR5cGU9InBhc3N3b3JkIiBuYW1lPSJwYXNzd29yZCIgaWQ9\nImlkX3Bhc3N3b3JkIiAvPjwvdGQ+CisgIDwvdHI+CisgIDx0cj4KKyAgIDx0ZD4mbmJzcDs8L3Rk\nPgorICAgPHRkIGNsYXNzPSJmaWVsZCI+PGlucHV0IHR5cGU9InN1Ym1pdCIgdmFsdWU9IkxvZyBp\nbiIgLz48L3RkPgorICA8L3RyPgorIDwvdGFibGU+CiAgPC9kaXY+Ci08L2Rpdj4KKzwvZm9ybT4K\nK3slIGVuZGJveCAlfQorCiB7JSBlbmRibG9jayAlfQo=\n"
        }
    }, 
    {
        "pk": 29, 
        "model": "diffviewer.filediff", 
        "fields": {
            "status": "", 
            "binary": false, 
            "diffset": 7, 
            "dest_detail": "(working copy)", 
            "parent_diff64": "", 
            "source_revision": "550", 
            "source_file": "/trunk/reviewboard/urls.py", 
            "dest_file": "/trunk/reviewboard/urls.py", 
            "diff64": "LS0tIHVybHMucHkJKHJldmlzaW9uIDU1MCkKKysrIHVybHMucHkJKHdvcmtpbmcgY29weSkKQEAg\nLTExNCw3ICsxMTQsOCBAQAogCiAgICAgIyBBdXRoZW50aWNhdGlvbiBhbmQgYWNjb3VudHMKICAg\nICAocideYWNjb3VudC9sb2dpbi8kJywgJ2RqYmxldHMuYXV0aC52aWV3cy5sb2dpbicsCi0gICAg\nIHsnbmV4dF9wYWdlJzogJy9kYXNoYm9hcmQvJ30pLAorICAgICB7J25leHRfcGFnZSc6ICcvZGFz\naGJvYXJkLycsCisgICAgICAnZXh0cmFfY29udGV4dCc6IHsnQlVJTFRJTl9BVVRIJzogc2V0dGlu\nZ3MuQlVJTFRJTl9BVVRIfX0pLAogICAgIChyJ15hY2NvdW50L2xvZ291dC8kJywgJ2RqYW5nby5j\nb250cmliLmF1dGgudmlld3MubG9nb3V0JywKICAgICAgeyduZXh0X3BhZ2UnOiBzZXR0aW5ncy5M\nT0dJTl9VUkx9KSwKICAgICAocideYWNjb3VudC9wcmVmZXJlbmNlcy8kJywgJ3Jldmlld2JvYXJk\nLmFjY291bnRzLnZpZXdzLnVzZXJfcHJlZmVyZW5jZXMnLCksCkBAIC0xMjUsNiArMTI2LDExIEBA\nCiAgICAgICAgIChyJ15hY2NvdW50L3JlZ2lzdGVyLyQnLCAnZGpibGV0cy5hdXRoLnZpZXdzLnJl\nZ2lzdGVyJywKICAgICAgICAgIHsnbmV4dF9wYWdlJzogJy9kYXNoYm9hcmQvJ30pLAogICAgICkK\nK2Vsc2U6CisgICAgdXJscGF0dGVybnMgKz0gcGF0dGVybnMoJycsCisgICAgICAgIChyJ15hY2Nv\ndW50L3JlZ2lzdGVyLyQnLAorICAgICAgICAgJ2RqYW5nby52aWV3cy5nZW5lcmljLnNpbXBsZS5y\nZWRpcmVjdF90bycsCisgICAgICAgICB7J3VybCc6ICcvYWNjb3VudC9sb2dpbi8nfSkpCiAKICMg\nQWRkIHN0YXRpYyBtZWRpYSBpZiBydW5uaW5nIGluIERFQlVHIG1vZGUKIGlmIHNldHRpbmdzLkRF\nQlVHOgo=\n"
        }
    }, 
    {
        "pk": 30, 
        "model": "diffviewer.filediff", 
        "fields": {
            "status": "", 
            "binary": false, 
            "diffset": 8, 
            "dest_detail": "(working copy)", 
            "parent_diff64": "", 
            "source_revision": "1797", 
            "source_file": "/trunk/reviewboard/README", 
            "dest_file": "/trunk/reviewboard/README", 
            "diff64": "SW5kZXg6IC90cnVuay9yZXZpZXdib2FyZC9SRUFETUUKPT09PT09PT09PT09PT09PT09PT09PT09\nPT09PT09PT09PT09PT09PT09PT09PT09PT09PT09PT09PT09PT09PT09PQotLS0gL3RydW5rL3Jl\ndmlld2JvYXJkL1JFQURNRQkocmV2aXNpb24gMTc5NykKKysrIC90cnVuay9yZXZpZXdib2FyZC9S\nRUFETUUJKHdvcmtpbmcgY29weSkKQEAgLTEsMTYgKzAsMCBAQAotUmV2aWV3IEJvYXJkCi09PT09\nPT09PT09PT0KLQotUmV2aWV3IEJvYXJkIGlzIGEgd2ViLWJhc2VkIHRvb2wgZGVzaWduZWQgdG8g\naGVscCBwcm9qZWN0cyBhbmQgY29tcGFuaWVzIGtlZXAKLXRyYWNrIG9mIHBlbmRpbmcgY29kZSBj\naGFuZ2VzIGFuZCBtYWtlIGNvZGUgcmV2aWV3cyBtdWNoIGxlc3MgcGFpbmZ1bCBhbmQKLXRpbWUt\nY29uc3VtaW5nLiBJdCBpcyBiZWluZyBkZXZlbG9wZWQgZm9yIHVzZSBpbiBWTXdhcmUsIGJ1dCBp\ncyBkZXNpZ25lZCB0byBiZQotZ2VuZXJpYyBlbm91Z2ggdG8gdXNlIGluIGFueSBwcm9qZWN0LiBJ\ndCBjdXJyZW50bHkgaGFzIHN1cHBvcnQgZm9yIFNWTiwgQ1ZTLAotUGVyZm9yY2UsIEdpdCwgQmF6\nYWFyLCBhbmQgTWVyY3VyaWFsIHJlcG9zaXRvcmllcy4KLQotUmV2aWV3IEJvYXJkIGlzIHdyaXR0\nZW4gdXNpbmcgRGphbmdvIGFuZCBQeXRob24uCi0KLUluZm9ybWF0aW9uIG9uIHVzYWdlIGFuZCBp\nbnN0YWxsYXRpb24gY2FuIGJlIGZvdW5kIG9uCi1odHRwOi8vd3d3LnJldmlldy1ib2FyZC5vcmcv\nd2lraS9Eb2N1bWVudGF0aW9uCi0KLUdlbmVyYWwgaW5mb3JtYXRpb24gb24gdGhlIHByb2plY3Qg\naXMgYXZhaWxhYmxlIG9uCi1odHRwOi8vd3d3LnJldmlldy1ib2FyZC5vcmcvCg==\n"
        }
    }, 
    {
        "pk": 31, 
        "model": "diffviewer.filediff", 
        "fields": {
            "status": "", 
            "binary": false, 
            "diffset": 8, 
            "dest_detail": "(working copy)", 
            "parent_diff64": "", 
            "source_revision": "1797", 
            "source_file": "/trunk/reviewboard/settings_local.py.tmpl", 
            "dest_file": "/trunk/reviewboard/settings_local.py.tmpl", 
            "diff64": "SW5kZXg6IC90cnVuay9yZXZpZXdib2FyZC9zZXR0aW5nc19sb2NhbC5weS50bXBsCj09PT09PT09\nPT09PT09PT09PT09PT09PT09PT09PT09PT09PT09PT09PT09PT09PT09PT09PT09PT09PT09PT09\nPT0KLS0tIC90cnVuay9yZXZpZXdib2FyZC9zZXR0aW5nc19sb2NhbC5weS50bXBsCShyZXZpc2lv\nbiAxNzk3KQorKysgL3RydW5rL3Jldmlld2JvYXJkL3NldHRpbmdzX2xvY2FsLnB5LnRtcGwJKHdv\ncmtpbmcgY29weSkKQEAgLTEzLDE1ICsxMywxNSBAQAogIyBkamFuZ28gaW5zdGFsbGF0aW9ucywg\ndGhlIGJlc3Qgb3B0aW9uIGlzIHByb2JhYmx5IHRvIHVzZSBtZW1jYWNoZWQuCiBDQUNIRV9CQUNL\nRU5EID0gJ2xvY21lbTovLy8nCiAKLSMgTG9jYWwgdGltZSB6b25lIGZvciB0aGlzIGluc3RhbGxh\ndGlvbi4gQWxsIGNob2ljZXMgY2FuIGJlIGZvdW5kIGhlcmU6Ci0jIGh0dHA6Ly93d3cucG9zdGdy\nZXNxbC5vcmcvZG9jcy84LjEvc3RhdGljL2RhdGV0aW1lLWtleXdvcmRzLmh0bWwjREFURVRJTUUt\nVElNRVpPTkUtU0VULVRBQkxFCi1USU1FX1pPTkUgPSAnVVMvUGFjaWZpYycKLQogIyBMYW5ndWFn\nZSBjb2RlIGZvciB0aGlzIGluc3RhbGxhdGlvbi4gQWxsIGNob2ljZXMgY2FuIGJlIGZvdW5kIGhl\ncmU6CiAjIGh0dHA6Ly93d3cudzMub3JnL1RSL1JFQy1odG1sNDAvc3RydWN0L2RpcmxhbmcuaHRt\nbCNsYW5nY29kZXMKICMgaHR0cDovL2Jsb2dzLmxhdy5oYXJ2YXJkLmVkdS90ZWNoL3N0b3JpZXMv\nc3RvcnlSZWFkZXIkMTUKIExBTkdVQUdFX0NPREUgPSAnZW4tdXMnCiAKKyMgTG9jYWwgdGltZSB6\nb25lIGZvciB0aGlzIGluc3RhbGxhdGlvbi4gQWxsIGNob2ljZXMgY2FuIGJlIGZvdW5kIGhlcmU6\nCisjIGh0dHA6Ly93d3cucG9zdGdyZXNxbC5vcmcvZG9jcy84LjEvc3RhdGljL2RhdGV0aW1lLWtl\neXdvcmRzLmh0bWwjREFURVRJTUUtVElNRVpPTkUtU0VULVRBQkxFCitUSU1FX1pPTkUgPSAnVVMv\nUGFjaWZpYycKKwogIyBUaGlzIHNob3VsZCBtYXRjaCB0aGUgSUQgb2YgdGhlIFNpdGUgb2JqZWN0\nIGluIHRoZSBkYXRhYmFzZS4gIFRoaXMgaXMgdXNlZCB0bwogIyBmaWd1cmUgb3V0IFVSTHMgdG8g\nc3RpY2sgaW4gZS1tYWlscyBhbmQgcmVsYXRlZCBwYWdlcy4KIFNJVEVfSUQgPSAxCkBAIC0zNCw3\nICszNCw2IEBACiAjIHRvIGxvYWQgdGhlIGludGVybmF0aW9uYWxpemF0aW9uIG1hY2hpbmVyeS4K\nIFVTRV9JMThOID0gVHJ1ZQogCi0KICMgVExTIGZvciBMREFQLiAgSWYgeW91J3JlIHVzaW5nIExE\nQVAgYXV0aGVudGljYXRpb24gYW5kIHlvdXIgTERBUCBzZXJ2ZXIKICMgZG9lc24ndCBzdXBwb3J0\nIGxkYXBzOi8vLCB5b3UgY2FuIGVuYWJsZSBzdGFydC1UTFMgd2l0aCB0aGlzLgogTERBUF9UTFMg\nPSBGYWxzZQo=\n"
        }
    }, 
    {
        "pk": 34, 
        "model": "diffviewer.filediff", 
        "fields": {
            "status": "", 
            "binary": false, 
            "diffset": 10, 
            "dest_detail": "(working copy)", 
            "parent_diff64": "", 
            "source_revision": "1797", 
            "source_file": "/trunk/reviewboard/README", 
            "dest_file": "/trunk/reviewboard/README", 
            "diff64": "SW5kZXg6IC90cnVuay9yZXZpZXdib2FyZC9SRUFETUUKPT09PT09PT09PT09PT09PT09PT09PT09\nPT09PT09PT09PT09PT09PT09PT09PT09PT09PT09PT09PT09PT09PT09PQotLS0gL3RydW5rL3Jl\ndmlld2JvYXJkL1JFQURNRQkocmV2aXNpb24gMTc5NykKKysrIC90cnVuay9yZXZpZXdib2FyZC9S\nRUFETUUJKHdvcmtpbmcgY29weSkKQEAgLTEsMTYgKzAsMCBAQAotUmV2aWV3IEJvYXJkCi09PT09\nPT09PT09PT0KLQotUmV2aWV3IEJvYXJkIGlzIGEgd2ViLWJhc2VkIHRvb2wgZGVzaWduZWQgdG8g\naGVscCBwcm9qZWN0cyBhbmQgY29tcGFuaWVzIGtlZXAKLXRyYWNrIG9mIHBlbmRpbmcgY29kZSBj\naGFuZ2VzIGFuZCBtYWtlIGNvZGUgcmV2aWV3cyBtdWNoIGxlc3MgcGFpbmZ1bCBhbmQKLXRpbWUt\nY29uc3VtaW5nLiBJdCBpcyBiZWluZyBkZXZlbG9wZWQgZm9yIHVzZSBpbiBWTXdhcmUsIGJ1dCBp\ncyBkZXNpZ25lZCB0byBiZQotZ2VuZXJpYyBlbm91Z2ggdG8gdXNlIGluIGFueSBwcm9qZWN0LiBJ\ndCBjdXJyZW50bHkgaGFzIHN1cHBvcnQgZm9yIFNWTiwgQ1ZTLAotUGVyZm9yY2UsIEdpdCwgQmF6\nYWFyLCBhbmQgTWVyY3VyaWFsIHJlcG9zaXRvcmllcy4KLQotUmV2aWV3IEJvYXJkIGlzIHdyaXR0\nZW4gdXNpbmcgRGphbmdvIGFuZCBQeXRob24uCi0KLUluZm9ybWF0aW9uIG9uIHVzYWdlIGFuZCBp\nbnN0YWxsYXRpb24gY2FuIGJlIGZvdW5kIG9uCi1odHRwOi8vd3d3LnJldmlldy1ib2FyZC5vcmcv\nd2lraS9Eb2N1bWVudGF0aW9uCi0KLUdlbmVyYWwgaW5mb3JtYXRpb24gb24gdGhlIHByb2plY3Qg\naXMgYXZhaWxhYmxlIG9uCi1odHRwOi8vd3d3LnJldmlldy1ib2FyZC5vcmcvCg==\n"
        }
    }, 
    {
        "pk": 35, 
        "model": "diffviewer.filediff", 
        "fields": {
            "status": "", 
            "binary": false, 
            "diffset": 10, 
            "dest_detail": "(working copy)", 
            "parent_diff64": "", 
            "source_revision": "1797", 
            "source_file": "/trunk/reviewboard/settings_local.py.tmpl", 
            "dest_file": "/trunk/reviewboard/settings_local.py.tmpl", 
            "diff64": "SW5kZXg6IC90cnVuay9yZXZpZXdib2FyZC9zZXR0aW5nc19sb2NhbC5weS50bXBsDQo9PT09PT09\nPT09PT09PT09PT09PT09PT09PT09PT09PT09PT09PT09PT09PT09PT09PT09PT09PT09PT09PT09\nPT09DQotLS0gL3RydW5rL3Jldmlld2JvYXJkL3NldHRpbmdzX2xvY2FsLnB5LnRtcGwJKHJldmlz\naW9uIDE3OTcpDQorKysgL3RydW5rL3Jldmlld2JvYXJkL3NldHRpbmdzX2xvY2FsLnB5LnRtcGwJ\nKHdvcmtpbmcgY29weSkNCkBAIC0xMywxNSArMTMsMTUgQEANCiAjIGRqYW5nbyBpbnN0YWxsYXRp\nb25zLCB0aGUgYmVzdCBvcHRpb24gaXMgcHJvYmFibHkgdG8gdXNlIG1lbWNhY2hlZC4NCiBDQUNI\nRV9CQUNLRU5EID0gJ2xvY21lbTovLy8nDQogDQotIyBMb2NhbCB0aW1lIHpvbmUgZm9yIHRoaXMg\naW5zdGFsbGF0aW9uLiBBbGwgY2hvaWNlcyBjYW4gYmUgZm91bmQgaGVyZToNCi0jIGh0dHA6Ly93\nd3cucG9zdGdyZXNxbC5vcmcvZG9jcy84LjEvc3RhdGljL2RhdGV0aW1lLWtleXdvcmRzLmh0bWwj\nREFURVRJTUUtVElNRVpPTkUtU0VULVRBQkxFDQotVElNRV9aT05FID0gJ1VTL1BhY2lmaWMnDQot\nDQogIyBMYW5ndWFnZSBjb2RlIGZvciB0aGlzIGluc3RhbGxhdGlvbi4gQWxsIGNob2ljZXMgY2Fu\nIGJlIGZvdW5kIGhlcmU6DQogIyBodHRwOi8vd3d3LnczLm9yZy9UUi9SRUMtaHRtbDQwL3N0cnVj\ndC9kaXJsYW5nLmh0bWwjbGFuZ2NvZGVzDQogIyBodHRwOi8vYmxvZ3MubGF3LmhhcnZhcmQuZWR1\nL3RlY2gvc3Rvcmllcy9zdG9yeVJlYWRlciQxNQ0KIExBTkdVQUdFX0NPREUgPSAnZW4tdXMnDQog\nDQorIyBMb2NhbCB0aW1lIHpvbmUgZm9yIHRoaXMgaW5zdGFsbGF0aW9uLiBBbGwgY2hvaWNlcyBj\nYW4gYmUgZm91bmQgaGVyZToNCisjIGh0dHA6Ly93d3cucG9zdGdyZXNxbC5vcmcvZG9jcy84LjEv\nc3RhdGljL2RhdGV0aW1lLWtleXdvcmRzLmh0bWwjREFURVRJTUUtVElNRVpPTkUtU0VULVRBQkxF\nDQorVElNRV9aT05FID0gJ1VTL1BhY2lmaWMnDQorDQogIyBUaGlzIHNob3VsZCBtYXRjaCB0aGUg\nSUQgb2YgdGhlIFNpdGUgb2JqZWN0IGluIHRoZSBkYXRhYmFzZS4gIFRoaXMgaXMgdXNlZCB0bw0K\nICMgZmlndXJlIG91dCBVUkxzIHRvIHN0aWNrIGluIGUtbWFpbHMgYW5kIHJlbGF0ZWQgcGFnZXMu\nDQogU0lURV9JRCA9IDENCkBAIC0zMyw4ICszMywzIEBADQogIyBJZiB5b3Ugc2V0IHRoaXMgdG8g\nRmFsc2UsIERqYW5nbyB3aWxsIG1ha2Ugc29tZSBvcHRpbWl6YXRpb25zIHNvIGFzIG5vdA0KICMg\ndG8gbG9hZCB0aGUgaW50ZXJuYXRpb25hbGl6YXRpb24gbWFjaGluZXJ5Lg0KIFVTRV9JMThOID0g\nVHJ1ZQ0KLQ0KLQ0KLSMgVExTIGZvciBMREFQLiAgSWYgeW91J3JlIHVzaW5nIExEQVAgYXV0aGVu\ndGljYXRpb24gYW5kIHlvdXIgTERBUCBzZXJ2ZXINCi0jIGRvZXNuJ3Qgc3VwcG9ydCBsZGFwczov\nLywgeW91IGNhbiBlbmFibGUgc3RhcnQtVExTIHdpdGggdGhpcy4NCi1MREFQX1RMUyA9IEZhbHNl\nDQo=\n"
        }
    }, 
    {
        "pk": 36, 
        "model": "diffviewer.filediff", 
        "fields": {
            "status": "", 
            "binary": false, 
            "diffset": 8, 
            "dest_detail": "(revision 0)", 
            "parent_diff64": "", 
            "source_revision": "PRE-CREATION", 
            "source_file": "/trunk/reviewboard/TESTING", 
            "dest_file": "/trunk/reviewboard/TESTING", 
            "diff64": "SW5kZXg6IFRFU1RJTkcNCj09PT09PT09PT09PT09PT09PT09PT09PT09PT09PT09PT09PT09PT09\nPT09PT09PT09PT09PT09PT09PT09PT09PT0NCi0tLSBURVNUSU5HCShyZXZpc2lvbiAwKQ0KKysr\nIFRFU1RJTkcJKHJldmlzaW9uIDApDQpAQCAtMCwwICsxIEBADQorVGhpcyBpcyBhIHRlc3QhDQo=\n"
        }
    }, 
    {
        "pk": 37, 
        "model": "diffviewer.filediff", 
        "fields": {
            "status": "", 
            "binary": false, 
            "diffset": 10, 
            "dest_detail": "(revision 0)", 
            "parent_diff64": "", 
            "source_revision": "PRE-CREATION", 
            "source_file": "/trunk/reviewboard/TESTING", 
            "dest_file": "/trunk/reviewboard/TESTING", 
            "diff64": "SW5kZXg6IFRFU1RJTkcNCj09PT09PT09PT09PT09PT09PT09PT09PT09PT09PT09PT09PT09PT09\nPT09PT09PT09PT09PT09PT09PT09PT09PT0NCi0tLSBURVNUSU5HCShyZXZpc2lvbiAwKQ0KKysr\nIFRFU1RJTkcJKHJldmlzaW9uIDApDQpAQCAtMCwwICsxLDMgQEANCitUaGlzIGlzIGEgdGVzdCEN\nCisNCitUaGlzIGlzIGFub3RoZXIgbGluZSENCg==\n"
        }
    }, 
    {
        "pk": 38, 
        "model": "diffviewer.filediff", 
        "fields": {
            "status": "", 
            "binary": false, 
            "diffset": 11, 
            "dest_detail": "(revision 0)", 
            "parent_diff64": "", 
            "source_revision": "PRE-CREATION", 
            "source_file": "/trunk/reviewboard/NEW_FILE", 
            "dest_file": "/trunk/reviewboard/NEW_FILE", 
            "diff64": "SW5kZXg6IE5FV19GSUxFDQo9PT09PT09PT09PT09PT09PT09PT09PT09PT09PT09PT09PT09PT09\nPT09PT09PT09PT09PT09PT09PT09PT09PT09DQotLS0gL3RydW5rL3Jldmlld2JvYXJkL05FV19G\nSUxFCShyZXZpc2lvbiAwKQ0KKysrIC90cnVuay9yZXZpZXdib2FyZC9ORVdfRklMRQkocmV2aXNp\nb24gMCkNCkBAIC0wLDAgKzEsMyBAQA0KK0FkZGl0aW9uIG9mIGEgbmV3IGZpbGUgZm9yIHRlc3Rp\nbmcuDQorDQorXG8vDQo=\n"
        }
    }, 
    {
        "pk": 39, 
        "model": "diffviewer.filediff", 
        "fields": {
            "status": "", 
            "binary": false, 
            "diffset": 11, 
            "dest_detail": "(working copy)", 
            "parent_diff64": "", 
            "source_revision": "1797", 
            "source_file": "/trunk/reviewboard/README", 
            "dest_file": "/trunk/reviewboard/README", 
            "diff64": "SW5kZXg6IC90cnVuay9yZXZpZXdib2FyZC9SRUFETUUKPT09PT09PT09PT09PT09PT09PT09PT09\nPT09PT09PT09PT09PT09PT09PT09PT09PT09PT09PT09PT09PT09PT09PQotLS0gL3RydW5rL3Jl\ndmlld2JvYXJkL1JFQURNRQkocmV2aXNpb24gMTc5NykKKysrIC90cnVuay9yZXZpZXdib2FyZC9S\nRUFETUUJKHdvcmtpbmcgY29weSkKQEAgLTEsMTYgKzAsMCBAQAotUmV2aWV3IEJvYXJkCi09PT09\nPT09PT09PT0KLQotUmV2aWV3IEJvYXJkIGlzIGEgd2ViLWJhc2VkIHRvb2wgZGVzaWduZWQgdG8g\naGVscCBwcm9qZWN0cyBhbmQgY29tcGFuaWVzIGtlZXAKLXRyYWNrIG9mIHBlbmRpbmcgY29kZSBj\naGFuZ2VzIGFuZCBtYWtlIGNvZGUgcmV2aWV3cyBtdWNoIGxlc3MgcGFpbmZ1bCBhbmQKLXRpbWUt\nY29uc3VtaW5nLiBJdCBpcyBiZWluZyBkZXZlbG9wZWQgZm9yIHVzZSBpbiBWTXdhcmUsIGJ1dCBp\ncyBkZXNpZ25lZCB0byBiZQotZ2VuZXJpYyBlbm91Z2ggdG8gdXNlIGluIGFueSBwcm9qZWN0LiBJ\ndCBjdXJyZW50bHkgaGFzIHN1cHBvcnQgZm9yIFNWTiwgQ1ZTLAotUGVyZm9yY2UsIEdpdCwgQmF6\nYWFyLCBhbmQgTWVyY3VyaWFsIHJlcG9zaXRvcmllcy4KLQotUmV2aWV3IEJvYXJkIGlzIHdyaXR0\nZW4gdXNpbmcgRGphbmdvIGFuZCBQeXRob24uCi0KLUluZm9ybWF0aW9uIG9uIHVzYWdlIGFuZCBp\nbnN0YWxsYXRpb24gY2FuIGJlIGZvdW5kIG9uCi1odHRwOi8vd3d3LnJldmlldy1ib2FyZC5vcmcv\nd2lraS9Eb2N1bWVudGF0aW9uCi0KLUdlbmVyYWwgaW5mb3JtYXRpb24gb24gdGhlIHByb2plY3Qg\naXMgYXZhaWxhYmxlIG9uCi1odHRwOi8vd3d3LnJldmlldy1ib2FyZC5vcmcvCg==\n"
        }
    }, 
    {
        "pk": 40, 
        "model": "diffviewer.filediff", 
        "fields": {
            "status": "", 
            "binary": false, 
            "diffset": 11, 
            "dest_detail": "(revision 0)", 
            "parent_diff64": "", 
            "source_revision": "PRE-CREATION", 
            "source_file": "/trunk/reviewboard/TESTING", 
            "dest_file": "/trunk/reviewboard/TESTING", 
            "diff64": "SW5kZXg6IFRFU1RJTkcNCj09PT09PT09PT09PT09PT09PT09PT09PT09PT09PT09PT09PT09PT09\nPT09PT09PT09PT09PT09PT09PT09PT09PT0NCi0tLSBURVNUSU5HCShyZXZpc2lvbiAwKQ0KKysr\nIFRFU1RJTkcJKHJldmlzaW9uIDApDQpAQCAtMCwwICsxLDMgQEANCitUaGlzIGlzIGEgdGVzdCEN\nCisNCitUaGlzIGlzIGFub3RoZXIgbGluZSENCg==\n"
        }
    }, 
    {
        "pk": 41, 
        "model": "diffviewer.filediff", 
        "fields": {
            "status": "", 
            "binary": false, 
            "diffset": 11, 
            "dest_detail": "(working copy)", 
            "parent_diff64": "", 
            "source_revision": "1797", 
            "source_file": "/trunk/reviewboard/settings_local.py.tmpl", 
            "dest_file": "/trunk/reviewboard/settings_local.py.tmpl", 
            "diff64": "SW5kZXg6IC90cnVuay9yZXZpZXdib2FyZC9zZXR0aW5nc19sb2NhbC5weS50bXBsDQo9PT09PT09\nPT09PT09PT09PT09PT09PT09PT09PT09PT09PT09PT09PT09PT09PT09PT09PT09PT09PT09PT09\nPT09DQotLS0gL3RydW5rL3Jldmlld2JvYXJkL3NldHRpbmdzX2xvY2FsLnB5LnRtcGwJKHJldmlz\naW9uIDE3OTcpDQorKysgL3RydW5rL3Jldmlld2JvYXJkL3NldHRpbmdzX2xvY2FsLnB5LnRtcGwJ\nKHdvcmtpbmcgY29weSkNCkBAIC0xMywxNSArMTMsMTUgQEANCiAjIGRqYW5nbyBpbnN0YWxsYXRp\nb25zLCB0aGUgYmVzdCBvcHRpb24gaXMgcHJvYmFibHkgdG8gdXNlIG1lbWNhY2hlZC4NCiBDQUNI\nRV9CQUNLRU5EID0gJ2xvY21lbTovLy8nDQogDQotIyBMb2NhbCB0aW1lIHpvbmUgZm9yIHRoaXMg\naW5zdGFsbGF0aW9uLiBBbGwgY2hvaWNlcyBjYW4gYmUgZm91bmQgaGVyZToNCi0jIGh0dHA6Ly93\nd3cucG9zdGdyZXNxbC5vcmcvZG9jcy84LjEvc3RhdGljL2RhdGV0aW1lLWtleXdvcmRzLmh0bWwj\nREFURVRJTUUtVElNRVpPTkUtU0VULVRBQkxFDQotVElNRV9aT05FID0gJ1VTL1BhY2lmaWMnDQot\nDQogIyBMYW5ndWFnZSBjb2RlIGZvciB0aGlzIGluc3RhbGxhdGlvbi4gQWxsIGNob2ljZXMgY2Fu\nIGJlIGZvdW5kIGhlcmU6DQogIyBodHRwOi8vd3d3LnczLm9yZy9UUi9SRUMtaHRtbDQwL3N0cnVj\ndC9kaXJsYW5nLmh0bWwjbGFuZ2NvZGVzDQogIyBodHRwOi8vYmxvZ3MubGF3LmhhcnZhcmQuZWR1\nL3RlY2gvc3Rvcmllcy9zdG9yeVJlYWRlciQxNQ0KIExBTkdVQUdFX0NPREUgPSAnZW4tdXMnDQog\nDQorIyBMb2NhbCB0aW1lIHpvbmUgZm9yIHRoaXMgaW5zdGFsbGF0aW9uLiBBbGwgY2hvaWNlcyBj\nYW4gYmUgZm91bmQgaGVyZToNCisjIGh0dHA6Ly93d3cucG9zdGdyZXNxbC5vcmcvZG9jcy84LjEv\nc3RhdGljL2RhdGV0aW1lLWtleXdvcmRzLmh0bWwjREFURVRJTUUtVElNRVpPTkUtU0VULVRBQkxF\nDQorVElNRV9aT05FID0gJ1VTL1BhY2lmaWMnDQorDQogIyBUaGlzIHNob3VsZCBtYXRjaCB0aGUg\nSUQgb2YgdGhlIFNpdGUgb2JqZWN0IGluIHRoZSBkYXRhYmFzZS4gIFRoaXMgaXMgdXNlZCB0bw0K\nICMgZmlndXJlIG91dCBVUkxzIHRvIHN0aWNrIGluIGUtbWFpbHMgYW5kIHJlbGF0ZWQgcGFnZXMu\nDQogU0lURV9JRCA9IDENCkBAIC0zMyw4ICszMywzIEBADQogIyBJZiB5b3Ugc2V0IHRoaXMgdG8g\nRmFsc2UsIERqYW5nbyB3aWxsIG1ha2Ugc29tZSBvcHRpbWl6YXRpb25zIHNvIGFzIG5vdA0KICMg\ndG8gbG9hZCB0aGUgaW50ZXJuYXRpb25hbGl6YXRpb24gbWFjaGluZXJ5Lg0KIFVTRV9JMThOID0g\nVHJ1ZQ0KLQ0KLQ0KLSMgVExTIGZvciBMREFQLiAgSWYgeW91J3JlIHVzaW5nIExEQVAgYXV0aGVu\ndGljYXRpb24gYW5kIHlvdXIgTERBUCBzZXJ2ZXINCi0jIGRvZXNuJ3Qgc3VwcG9ydCBsZGFwczov\nLywgeW91IGNhbiBlbmFibGUgc3RhcnQtVExTIHdpdGggdGhpcy4NCi1MREFQX1RMUyA9IEZhbHNl\nDQo=\n"
        }
    }, 
    {
        "pk": 42, 
        "model": "diffviewer.filediff", 
        "fields": {
            "status": "M", 
            "binary": false, 
            "diffset": 12, 
            "dest_detail": "14e2422d19cb21a98bd6d0b98972c2716b21d15c", 
            "parent_diff64": "", 
            "source_revision": "c82336051ae19168a79670d8fea5486cc8622001", 
            "source_file": "reviewboard/scmtools/git.py", 
            "dest_file": "reviewboard/scmtools/git.py", 
            "diff64": "ZGlmZiAtLWdpdCBhL3Jldmlld2JvYXJkL3NjbXRvb2xzL2dpdC5weSBiL3Jldmlld2JvYXJkL3Nj\nbXRvb2xzL2dpdC5weQotLS0gYS9yZXZpZXdib2FyZC9zY210b29scy9naXQucHkKKysrIGIvcmV2\naWV3Ym9hcmQvc2NtdG9vbHMvZ2l0LnB5CkBAIC0xNzUsOCArMTc1LDExIEBAIGNsYXNzIEdpdERp\nZmZQYXJzZXIoRGlmZlBhcnNlcik6CiAgICAgICAgIGxpbmVudW0gKz0gMQogCiAgICAgICAgICMg\nV2UgaGF2ZSBubyB1c2UgZm9yIHJlY29yZGluZyB0aGlzIGluZm8gc28gc2tpcCBpdAotICAgICAg\nICBpZiBzZWxmLl9pc19uZXdmaWxlX29yX2RlbGV0ZWRfY2hhbmdlKGxpbmVudW0pOgorICAgICAg\nICBpZiBzZWxmLl9pc19uZXdfZmlsZShsaW5lbnVtKToKICAgICAgICAgICAgIGxpbmVudW0gKz0g\nMQorICAgICAgICBlbGlmIHNlbGYuX2lzX2RlbGV0ZWRfZmlsZShsaW5lbnVtKToKKyAgICAgICAg\nICAgIGxpbmVudW0gKz0gMQorICAgICAgICAgICAgZmlsZV9pbmZvLmRlbGV0ZWQgPSBUcnVlCiAg\nICAgICAgIGVsaWYgc2VsZi5faXNfbW9kZV9jaGFuZ2UobGluZW51bSk6CiAgICAgICAgICAgICBs\naW5lbnVtICs9IDIKIApAQCAtMjE3LDExICsyMjAsMTUgQEAgY2xhc3MgR2l0RGlmZlBhcnNlcihE\naWZmUGFyc2VyKToKICAgICAgICAgICAgICAgICAgbmV4dF9saW5lLnN0YXJ0c3dpdGgoImRlbGV0\nZWQgZmlsZSBtb2RlIikpCiAgICAgICAgICAgICAgICAgYW5kIG5leHRfZGlmZl9zdGFydC5zdGFy\ndHN3aXRoKCJkaWZmIC0tZ2l0IikpCiAKLSAgICBkZWYgX2lzX25ld2ZpbGVfb3JfZGVsZXRlZF9j\naGFuZ2Uoc2VsZiwgbGluZW51bSk6CisgICAgZGVmIF9pc19uZXdfZmlsZShzZWxmLCBsaW5lbnVt\nKToKKyAgICAgICAgbGluZSA9IHNlbGYubGluZXNbbGluZW51bV0KKworICAgICAgICByZXR1cm4g\nc2VsZi5saW5lc1tsaW5lbnVtXS5zdGFydHN3aXRoKCJuZXcgZmlsZSBtb2RlIikKKworICAgIGRl\nZiBfaXNfZGVsZXRlZF9maWxlKHNlbGYsIGxpbmVudW0pOgogICAgICAgICBsaW5lID0gc2VsZi5s\naW5lc1tsaW5lbnVtXQogCi0gICAgICAgIHJldHVybiAobGluZS5zdGFydHN3aXRoKCJuZXcgZmls\nZSBtb2RlIikKLSAgICAgICAgICAgICAgICBvciBsaW5lLnN0YXJ0c3dpdGgoImRlbGV0ZWQgZmls\nZSBtb2RlIikpCisgICAgICAgIHJldHVybiBzZWxmLmxpbmVzW2xpbmVudW1dLnN0YXJ0c3dpdGgo\nImRlbGV0ZWQgZmlsZSBtb2RlIikKIAogICAgIGRlZiBfaXNfbW9kZV9jaGFuZ2Uoc2VsZiwgbGlu\nZW51bSk6CiAgICAgICAgIHJldHVybiAoc2VsZi5saW5lc1tsaW5lbnVtXS5zdGFydHN3aXRoKCJv\nbGQgbW9kZSIpCg==\n"
        }
    }, 
    {
        "pk": 43, 
        "model": "diffviewer.filediff", 
        "fields": {
            "status": "M", 
            "binary": false, 
            "diffset": 12, 
            "dest_detail": "c391c88d38e6b296fae654a9b0c217163dac2ff3", 
            "parent_diff64": "", 
            "source_revision": "f3a4d9fe3ffdf01e466d861376b7f64bc9011185", 
            "source_file": "reviewboard/scmtools/perforce.py", 
            "dest_file": "reviewboard/scmtools/perforce.py", 
            "diff64": "ZGlmZiAtLWdpdCBhL3Jldmlld2JvYXJkL3NjbXRvb2xzL3BlcmZvcmNlLnB5IGIvcmV2aWV3Ym9h\ncmQvc2NtdG9vbHMvcGVyZm9yY2UucHkKLS0tIGEvcmV2aWV3Ym9hcmQvc2NtdG9vbHMvcGVyZm9y\nY2UucHkKKysrIGIvcmV2aWV3Ym9hcmQvc2NtdG9vbHMvcGVyZm9yY2UucHkKQEAgLTE5OSw2ICsx\nOTksOSBAQCBjbGFzcyBQZXJmb3JjZURpZmZQYXJzZXIoRGlmZlBhcnNlcik6CiAgICAgICAgICAg\nICAgICAgaW5mb1snYmluYXJ5J10gPSBUcnVlCiAgICAgICAgICAgICAgICAgbGluZW51bSArPSAx\nCiAKKyAgICAgICAgICAgIGlmIG0uZ3JvdXAoMykgPT0gJ0QnOgorICAgICAgICAgICAgICAgIGlu\nZm9bJ2RlbGV0ZWQnXSA9IFRydWUKKwogICAgICAgICAgICAgIyBJbiB0aGlzIGNhc2UsIHRoaXMg\nKmlzKiBvdXIgZGlmZiBoZWFkZXIuIFdlIGRvbid0IHdhbnQgdG8KICAgICAgICAgICAgICMgbGV0\nIHRoZSBuZXh0IGxpbmUncyByZWFsIGRpZmYgaGVhZGVyIGJlIGEgcGFydCBvZiB0aGlzIG9uZSwK\nICAgICAgICAgICAgICMgc28gcmV0dXJuIGVhcmx5IGFuZCBkb24ndCBpbnZva2UgdGhlIG5leHQu\nCg==\n"
        }
    }, 
    {
        "pk": 44, 
        "model": "diffviewer.filediff", 
        "fields": {
            "status": "M", 
            "binary": false, 
            "diffset": 12, 
            "dest_detail": "c00ff8965716562e45aaeb8f58a0e913a46c0c2e", 
            "parent_diff64": "", 
            "source_revision": "29e1fcafe2c753c2c5da8c0c7bf3f82806d98e76", 
            "source_file": "reviewboard/scmtools/tests.py", 
            "dest_file": "reviewboard/scmtools/tests.py", 
            "diff64": "ZGlmZiAtLWdpdCBhL3Jldmlld2JvYXJkL3NjbXRvb2xzL3Rlc3RzLnB5IGIvcmV2aWV3Ym9hcmQv\nc2NtdG9vbHMvdGVzdHMucHkKLS0tIGEvcmV2aWV3Ym9hcmQvc2NtdG9vbHMvdGVzdHMucHkKKysr\nIGIvcmV2aWV3Ym9hcmQvc2NtdG9vbHMvdGVzdHMucHkKQEAgLTQwMSw3ICs0MDEsOCBAQCBjbGFz\ncyBQZXJmb3JjZVRlc3RzKERqYW5nb1Rlc3RDYXNlKToKICAgICAgICAgc2VsZi5hc3NlcnRFcXVh\nbChmaWxlLm9yaWdJbmZvLCAnLy9kZXBvdC9mb28vcHJvai9SRUFETUUjMicpCiAgICAgICAgIHNl\nbGYuYXNzZXJ0RXF1YWwoZmlsZS5uZXdGaWxlLCAnL3NyYy9wcm9qL1JFQURNRScpCiAgICAgICAg\nIHNlbGYuYXNzZXJ0RXF1YWwoZmlsZS5uZXdJbmZvLCAnJykKLSAgICAgICAgc2VsZi5hc3NlcnRF\ncXVhbChmaWxlLmJpbmFyeSwgRmFsc2UpCisgICAgICAgIHNlbGYuYXNzZXJ0RmFsc2UoZmlsZS5i\naW5hcnkpCisgICAgICAgIHNlbGYuYXNzZXJ0RmFsc2UoZmlsZS5kZWxldGVkKQogICAgICAgICBz\nZWxmLmFzc2VydEVxdWFsKGZpbGUuZGF0YSwgJycpCiAKICAgICBkZWYgdGVzdEJpbmFyeURpZmYo\nc2VsZik6CkBAIC00MTUsNyArNDE2LDIyIEBAIGNsYXNzIFBlcmZvcmNlVGVzdHMoRGphbmdvVGVz\ndENhc2UpOgogICAgICAgICBzZWxmLmFzc2VydEVxdWFsKGZpbGUubmV3RmlsZSwgJy9zcmMvcHJv\nai90ZXN0LnBuZycpCiAgICAgICAgIHNlbGYuYXNzZXJ0RXF1YWwoZmlsZS5uZXdJbmZvLCAnJykK\nICAgICAgICAgc2VsZi5hc3NlcnRFcXVhbChmaWxlLmRhdGEsICcnKQotICAgICAgICBzZWxmLmFz\nc2VydEVxdWFsKGZpbGUuYmluYXJ5LCBUcnVlKQorICAgICAgICBzZWxmLmFzc2VydFRydWUoZmls\nZS5iaW5hcnkpCisgICAgICAgIHNlbGYuYXNzZXJ0RmFsc2UoZmlsZS5kZWxldGVkKQorCisgICAg\nZGVmIHRlc3REZWxldGVkRGlmZihzZWxmKToKKyAgICAgICAgIiIiVGVzdGluZyBQZXJmb3JjZSBk\nZWxldGVkIGRpZmYgcGFyc2luZyIiIgorICAgICAgICBkaWZmID0gIj09PT0gLy9kZXBvdC9mb28v\ncHJvai90ZXN0LnBuZyMxID09RD09IC9zcmMvcHJvai90ZXN0LnBuZyAiICsgXAorICAgICAgICAg\nICAgICAgIj09PT1cbiIKKworICAgICAgICBmaWxlID0gc2VsZi50b29sLmdldF9wYXJzZXIoZGlm\nZikucGFyc2UoKVswXQorICAgICAgICBzZWxmLmFzc2VydEVxdWFsKGZpbGUub3JpZ0ZpbGUsICcv\nL2RlcG90L2Zvby9wcm9qL3Rlc3QucG5nJykKKyAgICAgICAgc2VsZi5hc3NlcnRFcXVhbChmaWxl\nLm9yaWdJbmZvLCAnLy9kZXBvdC9mb28vcHJvai90ZXN0LnBuZyMxJykKKyAgICAgICAgc2VsZi5h\nc3NlcnRFcXVhbChmaWxlLm5ld0ZpbGUsICcvc3JjL3Byb2ovdGVzdC5wbmcnKQorICAgICAgICBz\nZWxmLmFzc2VydEVxdWFsKGZpbGUubmV3SW5mbywgJycpCisgICAgICAgIHNlbGYuYXNzZXJ0RXF1\nYWwoZmlsZS5kYXRhLCAnJykKKyAgICAgICAgc2VsZi5hc3NlcnRGYWxzZShmaWxlLmJpbmFyeSkK\nKyAgICAgICAgc2VsZi5hc3NlcnRUcnVlKGZpbGUuZGVsZXRlZCkKIAogICAgIGRlZiB0ZXN0RW1w\ndHlBbmROb3JtYWxEaWZmcyhzZWxmKToKICAgICAgICAgIiIiVGVzdGluZyBQZXJmb3JjZSBlbXB0\neSBhbmQgbm9ybWFsIGRpZmYgcGFyc2luZyIiIgpAQCAtNDM1LDE0ICs0NTEsMTYgQEAgY2xhc3Mg\nUGVyZm9yY2VUZXN0cyhEamFuZ29UZXN0Q2FzZSk6CiAgICAgICAgIHNlbGYuYXNzZXJ0RXF1YWwo\nZmlsZXNbMF0ub3JpZ0luZm8sICcvL2RlcG90L2Zvby9wcm9qL3Rlc3QucG5nIzEnKQogICAgICAg\nICBzZWxmLmFzc2VydEVxdWFsKGZpbGVzWzBdLm5ld0ZpbGUsICcvc3JjL3Byb2ovdGVzdC5wbmcn\nKQogICAgICAgICBzZWxmLmFzc2VydEVxdWFsKGZpbGVzWzBdLm5ld0luZm8sICcnKQotICAgICAg\nICBzZWxmLmFzc2VydEVxdWFsKGZpbGVzWzBdLmJpbmFyeSwgRmFsc2UpCisgICAgICAgIHNlbGYu\nYXNzZXJ0RmFsc2UoZmlsZXNbMF0uYmluYXJ5KQorICAgICAgICBzZWxmLmFzc2VydEZhbHNlKGZp\nbGVzWzBdLmRlbGV0ZWQpCiAgICAgICAgIHNlbGYuYXNzZXJ0RXF1YWwoZmlsZXNbMF0uZGF0YSwg\nJycpCiAKICAgICAgICAgc2VsZi5hc3NlcnRFcXVhbChmaWxlc1sxXS5vcmlnRmlsZSwgJ3Rlc3Qu\nYycpCiAgICAgICAgIHNlbGYuYXNzZXJ0RXF1YWwoZmlsZXNbMV0ub3JpZ0luZm8sICcvL2RlcG90\nL2Zvby9wcm9qL3Rlc3QuYyMyJykKICAgICAgICAgc2VsZi5hc3NlcnRFcXVhbChmaWxlc1sxXS5u\nZXdGaWxlLCAndGVzdC5jJykKICAgICAgICAgc2VsZi5hc3NlcnRFcXVhbChmaWxlc1sxXS5uZXdJ\nbmZvLCAnMDEtMDItMDMgMDQ6MDU6MDYnKQotICAgICAgICBzZWxmLmFzc2VydEVxdWFsKGZpbGVz\nWzFdLmJpbmFyeSwgRmFsc2UpCisgICAgICAgIHNlbGYuYXNzZXJ0RmFsc2UoZmlsZXNbMV0uYmlu\nYXJ5KQorICAgICAgICBzZWxmLmFzc2VydEZhbHNlKGZpbGVzWzFdLmRlbGV0ZWQpCiAgICAgICAg\nIHNlbGYuYXNzZXJ0RXF1YWwoZmlsZXNbMV0uZGF0YSwgZGlmZjJfdGV4dCkKIAogCkBAIC02OTcs\nNiArNzE1LDcgQEAgY2xhc3MgR2l0VGVzdHMoRGphbmdvVGVzdENhc2UpOgogICAgICAgICBzZWxm\nLmFzc2VydEVxdWFsKGZpbGUub3JpZ0luZm8sICdlNjlkZTI5JykKICAgICAgICAgc2VsZi5hc3Nl\ncnRFcXVhbChmaWxlLm5ld0luZm8sICdiY2FlNjU3JykKICAgICAgICAgc2VsZi5hc3NlcnRGYWxz\nZShmaWxlLmJpbmFyeSkKKyAgICAgICAgc2VsZi5hc3NlcnRGYWxzZShmaWxlLmRlbGV0ZWQpCiAg\nICAgICAgIHNlbGYuYXNzZXJ0RXF1YWwoZmlsZS5kYXRhLnNwbGl0bGluZXMoKVswXSwKICAgICAg\nICAgICAgICAgICAgICAgICAgICAiZGlmZiAtLWdpdCBhL3Rlc3RpbmcgYi90ZXN0aW5nIikKICAg\nICAgICAgc2VsZi5hc3NlcnRFcXVhbChmaWxlLmRhdGEuc3BsaXRsaW5lcygpWy0xXSwgIitBREQi\nKQpAQCAtNzEwLDYgKzcyOSw3IEBAIGNsYXNzIEdpdFRlc3RzKERqYW5nb1Rlc3RDYXNlKToKICAg\nICAgICAgc2VsZi5hc3NlcnRFcXVhbChmaWxlLm9yaWdJbmZvLCAnZTY5ZGUyOScpCiAgICAgICAg\nIHNlbGYuYXNzZXJ0RXF1YWwoZmlsZS5uZXdJbmZvLCAnYmNhZTY1NycpCiAgICAgICAgIHNlbGYu\nYXNzZXJ0RmFsc2UoZmlsZS5iaW5hcnkpCisgICAgICAgIHNlbGYuYXNzZXJ0RmFsc2UoZmlsZS5k\nZWxldGVkKQogICAgICAgICBzZWxmLmFzc2VydEVxdWFsKGZpbGUuZGF0YS5zcGxpdGxpbmVzKClb\nMF0sCiAgICAgICAgICAgICAgICAgICAgICAgICAgImRpZmYgLS1naXQgYS90ZXN0aW5nIGIvdGVz\ndGluZyIpCiAgICAgICAgIHNlbGYuYXNzZXJ0RXF1YWwoZmlsZS5kYXRhLnNwbGl0bGluZXMoKVst\nMV0sICIrQUREIikKQEAgLTczMSw2ICs3NTEsNyBAQCBjbGFzcyBHaXRUZXN0cyhEamFuZ29UZXN0\nQ2FzZSk6CiAgICAgICAgIHNlbGYuYXNzZXJ0RXF1YWwoZmlsZS5vcmlnSW5mbywgJ2NjMThlYzgn\nKQogICAgICAgICBzZWxmLmFzc2VydEVxdWFsKGZpbGUubmV3SW5mbywgJzVlNzBiNzMnKQogICAg\nICAgICBzZWxmLmFzc2VydEZhbHNlKGZpbGUuYmluYXJ5KQorICAgICAgICBzZWxmLmFzc2VydEZh\nbHNlKGZpbGUuZGVsZXRlZCkKICAgICAgICAgc2VsZi5hc3NlcnRFcXVhbChsZW4oZmlsZS5kYXRh\nKSwgMjE5KQogICAgICAgICBzZWxmLmFzc2VydEVxdWFsKGZpbGUuZGF0YS5zcGxpdGxpbmVzKClb\nMF0sCiAgICAgICAgICAgICAgICAgICAgICAgICAgImRpZmYgLS1naXQgYS9jZmcvdGVzdGNhc2Uu\naW5pIGIvY2ZnL3Rlc3RjYXNlLmluaSIpCkBAIC03NDUsNiArNzY2LDcgQEAgY2xhc3MgR2l0VGVz\ndHMoRGphbmdvVGVzdENhc2UpOgogICAgICAgICBzZWxmLmFzc2VydEVxdWFsKGZpbGUub3JpZ0lu\nZm8sIFBSRV9DUkVBVElPTikKICAgICAgICAgc2VsZi5hc3NlcnRFcXVhbChmaWxlLm5ld0luZm8s\nICdlNjlkZTI5JykKICAgICAgICAgc2VsZi5hc3NlcnRGYWxzZShmaWxlLmJpbmFyeSkKKyAgICAg\nICAgc2VsZi5hc3NlcnRGYWxzZShmaWxlLmRlbGV0ZWQpCiAgICAgICAgIHNlbGYuYXNzZXJ0RXF1\nYWwobGVuKGZpbGUuZGF0YSksIDgwKQogICAgICAgICBzZWxmLmFzc2VydEVxdWFsKGZpbGUuZGF0\nYS5zcGxpdGxpbmVzKClbMF0sCiAgICAgICAgICAgICAgICAgICAgICAgICAgImRpZmYgLS1naXQg\nYS9JQU1ORVcgYi9JQU1ORVciKQpAQCAtNzc4LDYgKzgwMCw3IEBAIGNsYXNzIEdpdFRlc3RzKERq\nYW5nb1Rlc3RDYXNlKToKICAgICAgICAgc2VsZi5hc3NlcnRFcXVhbChmaWxlLm9yaWdJbmZvLCAn\nOGViY2IwMScpCiAgICAgICAgIHNlbGYuYXNzZXJ0RXF1YWwoZmlsZS5uZXdJbmZvLCAnMDAwMDAw\nMCcpCiAgICAgICAgIHNlbGYuYXNzZXJ0RmFsc2UoZmlsZS5iaW5hcnkpCisgICAgICAgIHNlbGYu\nYXNzZXJ0VHJ1ZShmaWxlLmRlbGV0ZWQpCiAgICAgICAgIHNlbGYuYXNzZXJ0RXF1YWwobGVuKGZp\nbGUuZGF0YSksIDg0KQogICAgICAgICBzZWxmLmFzc2VydEVxdWFsKGZpbGUuZGF0YS5zcGxpdGxp\nbmVzKClbMF0sCiAgICAgICAgICAgICAgICAgICAgICAgICAgImRpZmYgLS1naXQgYS9PTERGSUxF\nIGIvT0xERklMRSIpCkBAIC03OTIsNiArODE1LDcgQEAgY2xhc3MgR2l0VGVzdHMoRGphbmdvVGVz\ndENhc2UpOgogICAgICAgICBzZWxmLmFzc2VydEVxdWFsKGZpbGUub3JpZ0luZm8sIFBSRV9DUkVB\nVElPTikKICAgICAgICAgc2VsZi5hc3NlcnRFcXVhbChmaWxlLm5ld0luZm8sICc4NmI1MjBjJykK\nICAgICAgICAgc2VsZi5hc3NlcnRUcnVlKGZpbGUuYmluYXJ5KQorICAgICAgICBzZWxmLmFzc2Vy\ndEZhbHNlKGZpbGUuZGVsZXRlZCkKICAgICAgICAgc2VsZi5hc3NlcnRFcXVhbChsZW4oZmlsZS5k\nYXRhKSwgNTMpCiAgICAgICAgIHNlbGYuYXNzZXJ0RXF1YWwoZmlsZS5kYXRhLnNwbGl0bGluZXMo\nKVswXSwKICAgICAgICAgICAgICAgICAgICAgICAgICAiZGlmZiAtLWdpdCBhL3B5c3ZuLTEuNS4x\nLnRhci5neiBiL3B5c3ZuLTEuNS4xLnRhci5neiIpCkBAIC04MDYsNiArODMwLDcgQEAgY2xhc3Mg\nR2l0VGVzdHMoRGphbmdvVGVzdENhc2UpOgogICAgICAgICBzZWxmLmFzc2VydEVxdWFsKGZpbGVz\nWzBdLm9yaWdJbmZvLCAnNWUzNTA5OCcpCiAgICAgICAgIHNlbGYuYXNzZXJ0RXF1YWwoZmlsZXNb\nMF0ubmV3SW5mbywgJ2UyNTRlZjQnKQogICAgICAgICBzZWxmLmFzc2VydEZhbHNlKGZpbGVzWzBd\nLmJpbmFyeSkKKyAgICAgICAgc2VsZi5hc3NlcnRGYWxzZShmaWxlc1swXS5kZWxldGVkKQogICAg\nICAgICBzZWxmLmFzc2VydEVxdWFsKGxlbihmaWxlc1swXS5kYXRhKSwgNTE5KQogICAgICAgICBz\nZWxmLmFzc2VydEVxdWFsKGZpbGVzWzBdLmRhdGEuc3BsaXRsaW5lcygpWzBdLAogICAgICAgICAg\nICAgICAgICAgICAgICAgICJkaWZmIC0tZ2l0IGEvY2ZnL3Rlc3RjYXNlLmluaSBiL2NmZy90ZXN0\nY2FzZS5pbmkiKQpAQCAtODE3LDYgKzg0Miw3IEBAIGNsYXNzIEdpdFRlc3RzKERqYW5nb1Rlc3RD\nYXNlKToKICAgICAgICAgc2VsZi5hc3NlcnRFcXVhbChmaWxlc1sxXS5vcmlnSW5mbywgUFJFX0NS\nRUFUSU9OKQogICAgICAgICBzZWxmLmFzc2VydEVxdWFsKGZpbGVzWzFdLm5ld0luZm8sICdlMjc5\nYTA2JykKICAgICAgICAgc2VsZi5hc3NlcnRGYWxzZShmaWxlc1sxXS5iaW5hcnkpCisgICAgICAg\nIHNlbGYuYXNzZXJ0RmFsc2UoZmlsZXNbMV0uZGVsZXRlZCkKICAgICAgICAgc2VsZi5hc3NlcnRF\ncXVhbChsZW4oZmlsZXNbMV0uZGF0YSksIDEzOCkKICAgICAgICAgc2VsZi5hc3NlcnRFcXVhbChm\naWxlc1sxXS5kYXRhLnNwbGl0bGluZXMoKVswXSwKICAgICAgICAgICAgICAgICAgICAgICAgICAi\nZGlmZiAtLWdpdCBhL3Rlc3RzL3Rlc3RzLnB5IGIvdGVzdHMvdGVzdHMucHkiKQpAQCAtODI4LDYg\nKzg1NCw3IEBAIGNsYXNzIEdpdFRlc3RzKERqYW5nb1Rlc3RDYXNlKToKICAgICAgICAgc2VsZi5h\nc3NlcnRFcXVhbChmaWxlc1syXS5vcmlnSW5mbywgUFJFX0NSRUFUSU9OKQogICAgICAgICBzZWxm\nLmFzc2VydEVxdWFsKGZpbGVzWzJdLm5ld0luZm8sICc4NmI1MjBjJykKICAgICAgICAgc2VsZi5h\nc3NlcnRUcnVlKGZpbGVzWzJdLmJpbmFyeSkKKyAgICAgICAgc2VsZi5hc3NlcnRGYWxzZShmaWxl\nc1syXS5kZWxldGVkKQogICAgICAgICBzZWxmLmFzc2VydEVxdWFsKGxlbihmaWxlc1syXS5kYXRh\nKSwgNTMpCiAgICAgICAgIHNlbGYuYXNzZXJ0RXF1YWwoZmlsZXNbMl0uZGF0YS5zcGxpdGxpbmVz\nKClbMF0sCiAgICAgICAgICAgICAgICAgICAgICAgICAgImRpZmYgLS1naXQgYS9weXN2bi0xLjUu\nMS50YXIuZ3ogYi9weXN2bi0xLjUuMS50YXIuZ3oiKQpAQCAtODM3LDYgKzg2NCw3IEBAIGNsYXNz\nIEdpdFRlc3RzKERqYW5nb1Rlc3RDYXNlKToKICAgICAgICAgc2VsZi5hc3NlcnRFcXVhbChmaWxl\nc1szXS5vcmlnSW5mbywgJzVlMzUwOTgnKQogICAgICAgICBzZWxmLmFzc2VydEVxdWFsKGZpbGVz\nWzNdLm5ld0luZm8sICdlMjU0ZWY0JykKICAgICAgICAgc2VsZi5hc3NlcnRGYWxzZShmaWxlc1sz\nXS5iaW5hcnkpCisgICAgICAgIHNlbGYuYXNzZXJ0RmFsc2UoZmlsZXNbM10uZGVsZXRlZCkKICAg\nICAgICAgc2VsZi5hc3NlcnRFcXVhbChsZW4oZmlsZXNbM10uZGF0YSksIDk3KQogICAgICAgICBz\nZWxmLmFzc2VydEVxdWFsKGZpbGVzWzNdLmRhdGEuc3BsaXRsaW5lcygpWzBdLAogICAgICAgICAg\nICAgICAgICAgICAgICAgICJkaWZmIC0tZ2l0IGEvcmVhZG1lIGIvcmVhZG1lIikKQEAgLTg0OCw2\nICs4NzYsNyBAQCBjbGFzcyBHaXRUZXN0cyhEamFuZ29UZXN0Q2FzZSk6CiAgICAgICAgIHNlbGYu\nYXNzZXJ0RXF1YWwoZmlsZXNbNF0ub3JpZ0luZm8sICc4ZWJjYjAxJykKICAgICAgICAgc2VsZi5h\nc3NlcnRFcXVhbChmaWxlc1s0XS5uZXdJbmZvLCAnMDAwMDAwMCcpCiAgICAgICAgIHNlbGYuYXNz\nZXJ0RmFsc2UoZmlsZXNbNF0uYmluYXJ5KQorICAgICAgICBzZWxmLmFzc2VydFRydWUoZmlsZXNb\nNF0uZGVsZXRlZCkKICAgICAgICAgc2VsZi5hc3NlcnRFcXVhbChsZW4oZmlsZXNbNF0uZGF0YSks\nIDg0KQogICAgICAgICBzZWxmLmFzc2VydEVxdWFsKGZpbGVzWzRdLmRhdGEuc3BsaXRsaW5lcygp\nWzBdLAogICAgICAgICAgICAgICAgICAgICAgICAgICJkaWZmIC0tZ2l0IGEvT0xERklMRSBiL09M\nREZJTEUiKQpAQCAtODU5LDYgKzg4OCw3IEBAIGNsYXNzIEdpdFRlc3RzKERqYW5nb1Rlc3RDYXNl\nKToKICAgICAgICAgc2VsZi5hc3NlcnRFcXVhbChmaWxlc1s1XS5vcmlnSW5mbywgJzVlNDMwOTgn\nKQogICAgICAgICBzZWxmLmFzc2VydEVxdWFsKGZpbGVzWzVdLm5ld0luZm8sICdlMjQ4ZWY0JykK\nICAgICAgICAgc2VsZi5hc3NlcnRGYWxzZShmaWxlc1s1XS5iaW5hcnkpCisgICAgICAgIHNlbGYu\nYXNzZXJ0RmFsc2UoZmlsZXNbNV0uZGVsZXRlZCkKICAgICAgICAgc2VsZi5hc3NlcnRFcXVhbChs\nZW4oZmlsZXNbNV0uZGF0YSksIDEwMSkKICAgICAgICAgc2VsZi5hc3NlcnRFcXVhbChmaWxlc1s1\nXS5kYXRhLnNwbGl0bGluZXMoKVswXSwKICAgICAgICAgICAgICAgICAgICAgICAgICAiZGlmZiAt\nLWdpdCBhL3JlYWRtZTIgYi9yZWFkbWUyIikK\n"
        }
    }, 
    {
        "pk": 1, 
        "model": "diffviewer.diffset", 
        "fields": {
            "name": "comments.diff", 
            "repository": 1, 
            "timestamp": "2007-06-24T00:12:57+00:00", 
            "basedir": "", 
            "diffcompat": 1, 
            "revision": 1, 
            "history": 1
        }
    }, 
    {
        "pk": 2, 
        "model": "diffviewer.diffset", 
        "fields": {
            "name": "cleaned_data.diff", 
            "repository": 1, 
            "timestamp": "2007-06-24T00:14:37+00:00", 
            "basedir": "", 
            "diffcompat": 1, 
            "revision": 1, 
            "history": 2
        }
    }, 
    {
        "pk": 3, 
        "model": "diffviewer.diffset", 
        "fields": {
            "name": "delete_review_req_permissions.diff", 
            "repository": 1, 
            "timestamp": "2007-06-24T00:17:47+00:00", 
            "basedir": "", 
            "diffcompat": 1, 
            "revision": 1, 
            "history": 3
        }
    }, 
    {
        "pk": 4, 
        "model": "diffviewer.diffset", 
        "fields": {
            "name": "email_improvements.diff", 
            "repository": 1, 
            "timestamp": "2007-06-24T00:42:45+00:00", 
            "basedir": "", 
            "diffcompat": 1, 
            "revision": 1, 
            "history": 4
        }
    }, 
    {
        "pk": 5, 
        "model": "diffviewer.diffset", 
        "fields": {
            "name": "interdiffs.diff", 
            "repository": 1, 
            "timestamp": "2007-06-24T00:45:25+00:00", 
            "basedir": "", 
            "diffcompat": 1, 
            "revision": 1, 
            "history": 5
        }
    }, 
    {
        "pk": 6, 
        "model": "diffviewer.diffset", 
        "fields": {
            "name": "error-output-dlg.diff", 
            "repository": 1, 
            "timestamp": "2007-06-24T00:47:18+00:00", 
            "basedir": "", 
            "diffcompat": 1, 
            "revision": 1, 
            "history": 6
        }
    }, 
    {
        "pk": 7, 
        "model": "diffviewer.diffset", 
        "fields": {
            "name": "improved-login-form.diff", 
            "repository": 1, 
            "timestamp": "2007-06-24T00:49:13+00:00", 
            "basedir": "", 
            "diffcompat": 1, 
            "revision": 1, 
            "history": 7
        }
    }, 
    {
        "pk": 8, 
        "model": "diffviewer.diffset", 
        "fields": {
            "name": "diff64", 
            "repository": 1, 
            "timestamp": "2009-02-25T02:01:21+00:00", 
            "basedir": "", 
            "diffcompat": 1, 
            "revision": 1, 
            "history": 8
        }
    }, 
    {
        "pk": 12, 
        "model": "diffviewer.diffset", 
        "fields": {
            "name": "1.diff", 
            "repository": 3, 
            "timestamp": "2010-12-01T23:46:37+00:00", 
            "basedir": "", 
            "diffcompat": 1, 
            "revision": 1, 
            "history": 10
        }
    }, 
    {
        "pk": 10, 
        "model": "diffviewer.diffset", 
        "fields": {
            "name": "diff64", 
            "repository": 1, 
            "timestamp": "2009-02-25T02:03:05+00:00", 
            "basedir": "", 
            "diffcompat": 1, 
            "revision": 2, 
            "history": 8
        }
    }, 
    {
        "pk": 11, 
        "model": "diffviewer.diffset", 
        "fields": {
            "name": "diff64", 
            "repository": 1, 
            "timestamp": "2009-02-25T21:39:42+00:00", 
            "basedir": "", 
            "diffcompat": 1, 
            "revision": 3, 
            "history": 8
        }
    }, 
    {
        "pk": 1, 
        "model": "diffviewer.diffsethistory", 
        "fields": {
            "timestamp": "2007-06-24T00:12:44+00:00", 
            "name": ""
        }
    }, 
    {
        "pk": 2, 
        "model": "diffviewer.diffsethistory", 
        "fields": {
            "timestamp": "2007-06-24T00:14:32+00:00", 
            "name": ""
        }
    }, 
    {
        "pk": 3, 
        "model": "diffviewer.diffsethistory", 
        "fields": {
            "timestamp": "2007-06-24T00:17:33+00:00", 
            "name": ""
        }
    }, 
    {
        "pk": 4, 
        "model": "diffviewer.diffsethistory", 
        "fields": {
            "timestamp": "2007-06-24T00:42:42+00:00", 
            "name": ""
        }
    }, 
    {
        "pk": 5, 
        "model": "diffviewer.diffsethistory", 
        "fields": {
            "timestamp": "2007-06-24T00:45:13+00:00", 
            "name": ""
        }
    }, 
    {
        "pk": 6, 
        "model": "diffviewer.diffsethistory", 
        "fields": {
            "timestamp": "2007-06-24T00:47:14+00:00", 
            "name": ""
        }
    }, 
    {
        "pk": 7, 
        "model": "diffviewer.diffsethistory", 
        "fields": {
            "timestamp": "2007-06-24T00:49:06+00:00", 
            "name": ""
        }
    }, 
    {
        "pk": 8, 
        "model": "diffviewer.diffsethistory", 
        "fields": {
            "timestamp": "2009-02-25T02:01:21+00:00", 
            "name": ""
        }
    }, 
    {
        "pk": 9, 
        "model": "diffviewer.diffsethistory", 
        "fields": {
            "timestamp": "2010-12-01T23:46:18+00:00", 
            "name": ""
        }
    }, 
    {
        "pk": 10, 
        "model": "diffviewer.diffsethistory", 
        "fields": {
            "timestamp": "2010-12-01T23:46:36+00:00", 
            "name": ""
        }
    }, 
    {
        "pk": 1, 
        "model": "reviews.group", 
        "fields": {
            "display_name": "Dev Group", 
            "name": "devgroup", 
            "local_site": null, 
            "incoming_request_count": 1, 
            "visible": true, 
            "invite_only": false, 
            "mailing_list": "devgroup@example.com", 
            "users": [
                2, 
                3
            ]
        }
    }, 
    {
        "pk": 3, 
        "model": "reviews.group", 
        "fields": {
            "display_name": "Empty Group", 
            "name": "emptygroup", 
            "local_site": null, 
            "incoming_request_count": 1, 
            "visible": true, 
            "invite_only": false, 
            "mailing_list": "", 
            "users": []
        }
    }, 
    {
        "pk": 2, 
        "model": "reviews.group", 
        "fields": {
            "display_name": "New Group", 
            "name": "newgroup", 
            "local_site": null, 
            "incoming_request_count": 0, 
            "visible": true, 
            "invite_only": false, 
            "mailing_list": "newgroup@example.com", 
            "users": []
        }
    }, 
    {
        "pk": 4, 
        "model": "reviews.group", 
        "fields": {
            "display_name": "Private Group", 
            "name": "privgroup", 
            "local_site": null, 
            "incoming_request_count": 1, 
            "visible": true, 
            "invite_only": false, 
            "mailing_list": "", 
            "users": [
                2, 
                3, 
                4
            ]
        }
    }, 
    {
        "pk": 5, 
        "model": "reviews.group", 
        "fields": {
            "display_name": "Site-local Group", 
            "name": "sitegroup", 
            "local_site": 1, 
            "incoming_request_count": 0, 
            "visible": true, 
            "invite_only": false, 
            "mailing_list": "", 
            "users": [
                2
            ]
        }
    }, 
    {
        "pk": 9, 
        "model": "reviews.reviewrequest", 
        "fields": {
            "changedescs": [], 
            "last_updated": "2010-12-03T17:45:33+00:00", 
            "target_people": [
                2
            ], 
            "inactive_screenshots": [], 
            "email_message_id": "", 
            "diffset_history": 10, 
            "screenshots": [], 
            "bugs_closed": "", 
            "testing_done": "", 
            "branch": "", 
            "time_added": "2010-12-01T23:46:36+00:00", 
            "public": true, 
            "status": "P", 
            "shipit_count": 0, 
            "description": "Add support for deleted file indication on Git and Perforce.\r\n\r\n\r\nIn 1.5, the diff viewer and CVS gained support for marking a file as\r\ndeleted and showing it specially. The Git and Perforce support has been\r\nupdated to flag this as well.", 
            "repository": 3, 
            "last_review_activity_timestamp": null, 
            "inactive_file_attachments": [], 
            "local_site": 1, 
            "target_groups": [
                5
            ], 
            "summary": "Add support for deleted file indication on Git and Perforce.", 
            "changenum": null, 
            "local_id": 1, 
            "submitter": 2, 
            "time_emailed": null, 
            "file_attachments": []
        }
    }, 
    {
        "pk": 8, 
        "model": "reviews.reviewrequest", 
        "fields": {
            "changedescs": [], 
            "last_updated": "2009-02-25T22:32:14+00:00", 
            "target_people": [
                4
            ], 
            "inactive_screenshots": [], 
            "email_message_id": null, 
            "diffset_history": 8, 
            "screenshots": [], 
            "bugs_closed": "", 
            "testing_done": "", 
            "branch": "trunk", 
            "time_added": "2009-02-25T02:01:21+00:00", 
            "public": true, 
            "status": "P", 
            "shipit_count": 0, 
            "description": "This is a test designed for interdiffs.", 
            "repository": 1, 
            "last_review_activity_timestamp": null, 
            "inactive_file_attachments": [], 
            "local_site": null, 
            "target_groups": [], 
            "summary": "Interdiff Revision Test", 
            "changenum": null, 
            "local_id": null, 
            "submitter": 1, 
            "time_emailed": null, 
            "file_attachments": []
        }
    }, 
    {
        "pk": 4, 
        "model": "reviews.reviewrequest", 
        "fields": {
            "changedescs": [],
            "last_updated": "2007-06-24T01:11:24+00:00", 
            "target_people": [
                2
            ], 
            "inactive_screenshots": [], 
            "email_message_id": "", 
            "diffset_history": 4, 
            "screenshots": [], 
            "bugs_closed": "12345", 
            "testing_done": "Tested.", 
            "branch": "", 
            "time_added": "2007-06-24T00:42:42+00:00", 
            "public": true, 
            "status": "P", 
            "shipit_count": 0, 
            "description": "Test description.", 
            "repository": 1, 
<<<<<<< HEAD
            "last_review_timestamp": "2011-07-29T01:02:27+00:00", 
=======
            "last_review_activity_timestamp": "2011-07-29 01:02:27", 
>>>>>>> c65c3f89
            "inactive_file_attachments": [], 
            "local_site": null, 
            "target_groups": [], 
            "summary": "Made e-mail improvements", 
            "changenum": 1234, 
            "local_id": null, 
            "submitter": 4, 
            "time_emailed": null, 
            "file_attachments": [
                1
            ]
        }
    }, 
    {
        "pk": 7, 
        "model": "reviews.reviewrequest", 
        "fields": {
            "changedescs": [], 
            "last_updated": "2007-06-24T01:11:10+00:00", 
            "target_people": [
                1, 
                2
            ], 
            "inactive_screenshots": [], 
            "email_message_id": "", 
            "diffset_history": 7, 
            "screenshots": [], 
            "bugs_closed": "", 
            "testing_done": "", 
            "branch": "", 
            "time_added": "2007-06-24T00:49:06+00:00", 
            "public": true, 
            "status": "S", 
            "shipit_count": 0, 
            "description": "", 
            "repository": 1, 
            "last_review_activity_timestamp": null, 
            "inactive_file_attachments": [], 
            "local_site": null, 
            "target_groups": [], 
            "summary": "Improved login form", 
            "changenum": null, 
            "local_id": null, 
            "submitter": 2, 
            "time_emailed": null, 
            "file_attachments": []
        }
    }, 
    {
        "pk": 6, 
        "model": "reviews.reviewrequest", 
        "fields": {
            "changedescs": [], 
            "last_updated": "2007-06-24T01:10:59+00:00", 
            "target_people": [], 
            "inactive_screenshots": [], 
            "email_message_id": "", 
            "diffset_history": 6, 
            "screenshots": [], 
            "bugs_closed": "", 
            "testing_done": "Bar", 
            "branch": "trunk", 
            "time_added": "2007-06-24T00:47:14+00:00", 
            "public": true, 
            "status": "P", 
            "shipit_count": 0, 
            "description": "Foo", 
            "repository": 1, 
            "last_review_activity_timestamp": null, 
            "inactive_file_attachments": [], 
            "local_site": null, 
            "target_groups": [
                3
            ], 
            "summary": "Error dialog", 
            "changenum": null, 
            "local_id": null, 
            "submitter": 3, 
            "time_emailed": null, 
            "file_attachments": []
        }
    }, 
    {
        "pk": 2, 
        "model": "reviews.reviewrequest", 
        "fields": {
            "changedescs": [], 
            "last_updated": "2007-06-24T00:34:17+00:00", 
            "target_people": [], 
            "inactive_screenshots": [], 
            "email_message_id": "", 
            "diffset_history": 2, 
            "screenshots": [], 
            "bugs_closed": "123", 
            "testing_done": "Works.", 
            "branch": "trunk", 
            "time_added": "2007-06-24T00:14:32+00:00", 
            "public": true, 
            "status": "P", 
            "shipit_count": 1, 
            "description": "Be compatible with cleaned_data changes in Django.", 
            "repository": 1, 
            "last_review_activity_timestamp": null, 
            "inactive_file_attachments": [], 
            "local_site": null, 
            "target_groups": [
                1
            ], 
            "summary": "Update for cleaned_data changes", 
            "changenum": null, 
            "local_id": null, 
            "submitter": 3, 
            "time_emailed": null, 
            "file_attachments": []
        }
    }, 
    {
        "pk": 1, 
        "model": "reviews.reviewrequest", 
        "fields": {
            "changedescs": [], 
            "last_updated": "2007-06-24T00:32:47+00:00", 
            "target_people": [], 
            "inactive_screenshots": [], 
            "email_message_id": "", 
            "diffset_history": 1, 
            "screenshots": [], 
            "bugs_closed": "", 
            "testing_done": "", 
            "branch": "trunk", 
            "time_added": "2007-06-24T00:12:44+00:00", 
            "public": false, 
            "status": "P", 
            "shipit_count": 0, 
            "description": "", 
            "repository": 1, 
            "last_review_activity_timestamp": null, 
            "inactive_file_attachments": [], 
            "local_site": null, 
            "target_groups": [
                1
            ], 
            "summary": "Comments Improvements", 
            "changenum": null, 
            "local_id": null, 
            "submitter": 2, 
            "time_emailed": null, 
            "file_attachments": []
        }
    }, 
    {
        "pk": 3, 
        "model": "reviews.reviewrequest", 
        "fields": {
            "changedescs": [], 
            "last_updated": "2007-06-24T00:28:33+00:00", 
            "target_people": [
                2, 
                3
            ], 
            "inactive_screenshots": [], 
            "email_message_id": null, 
            "diffset_history": 3, 
            "screenshots": [], 
            "bugs_closed": "1234, 5678, 8765, 4321", 
            "testing_done": "Tested some functions.", 
            "branch": "trunk", 
            "time_added": "2007-06-24T00:17:33+00:00", 
            "public": true, 
            "status": "P", 
            "shipit_count": 0, 
            "description": "Added some user permissions checking for JSON API functions.", 
            "repository": 1, 
            "last_review_activity_timestamp": null, 
            "inactive_file_attachments": [], 
            "local_site": null, 
            "target_groups": [
                4
            ], 
            "summary": "Add permission checking for JSON API", 
            "changenum": null, 
            "local_id": null, 
            "submitter": 1, 
            "time_emailed": null, 
            "file_attachments": []
        }
    }, 
    {
        "pk": 1, 
        "model": "reviews.comment", 
        "fields": {
            "issue_opened": false, 
            "interfilediff": null, 
            "num_lines": 9, 
            "timestamp": "2007-06-24T00:21:45+00:00", 
            "text": "Sample comment.", 
            "reply_to": null, 
            "first_line": 333, 
            "issue_status": null, 
            "filediff": 11
        }
    }, 
    {
        "pk": 2, 
        "model": "reviews.comment", 
        "fields": {
            "issue_opened": false, 
            "interfilediff": null, 
            "num_lines": 9, 
            "timestamp": "2007-06-24T00:22:48+00:00", 
            "text": "Generic reply", 
            "reply_to": 1, 
            "first_line": 333, 
            "issue_status": null, 
            "filediff": 11
        }
    }, 
    {
        "pk": 3, 
        "model": "reviews.comment", 
        "fields": {
            "issue_opened": false, 
            "interfilediff": null, 
            "num_lines": 1, 
            "timestamp": "2007-06-24T00:23:43+00:00", 
            "text": "Sample comment 1", 
            "reply_to": null, 
            "first_line": 433, 
            "issue_status": null, 
            "filediff": 14
        }
    }, 
    {
        "pk": 4, 
        "model": "reviews.comment", 
        "fields": {
            "issue_opened": false, 
            "interfilediff": null, 
            "num_lines": 1, 
            "timestamp": "2007-06-24T00:24:28+00:00", 
            "text": "Sample comment 2", 
            "reply_to": null, 
            "first_line": 449, 
            "issue_status": null, 
            "filediff": 14
        }
    }, 
    {
        "pk": 1, 
        "model": "reviews.fileattachmentcomment", 
        "fields": {
            "issue_opened": false, 
            "timestamp": "2011-07-29T01:02:27+00:00", 
            "text": "This is a test.", 
            "reply_to": null, 
            "file_attachment": 1, 
            "issue_status": null
        }
    }, 
    {
        "pk": 1, 
        "model": "reviews.review", 
        "fields": {
            "body_top": "Looks fine.", 
            "ship_it": true, 
            "file_attachment_comments": [], 
            "timestamp": "2007-06-24T00:16:41+00:00", 
            "base_reply_to": null, 
            "email_message_id": "", 
            "comments": [], 
            "body_bottom_reply_to": null, 
            "screenshot_comments": [], 
            "user": 2, 
            "body_bottom": "", 
            "time_emailed": null, 
            "body_top_reply_to": null, 
            "review_request": 2, 
            "public": true, 
            "reviewed_diffset": 2
        }
    }, 
    {
        "pk": 2, 
        "model": "reviews.review", 
        "fields": {
            "body_top": "Test", 
            "ship_it": false, 
            "file_attachment_comments": [], 
            "timestamp": "2007-06-24T00:21:45+00:00", 
            "base_reply_to": null, 
            "email_message_id": "", 
            "comments": [
                1
            ], 
            "body_bottom_reply_to": null, 
            "screenshot_comments": [], 
            "user": 2, 
            "body_bottom": "", 
            "time_emailed": null, 
            "body_top_reply_to": null, 
            "review_request": 3, 
            "public": true, 
            "reviewed_diffset": 3
        }
    }, 
    {
        "pk": 3, 
        "model": "reviews.review", 
        "fields": {
            "body_top": "", 
            "ship_it": false, 
            "file_attachment_comments": [], 
            "timestamp": "2007-06-24T00:22:48+00:00", 
            "base_reply_to": 2, 
            "email_message_id": "", 
            "comments": [
                2
            ], 
            "body_bottom_reply_to": null, 
            "screenshot_comments": [], 
            "user": 3, 
            "body_bottom": "", 
            "time_emailed": null, 
            "body_top_reply_to": null, 
            "review_request": 3, 
            "public": true, 
            "reviewed_diffset": 3
        }
    }, 
    {
        "pk": 4, 
        "model": "reviews.review", 
        "fields": {
            "body_top": "", 
            "ship_it": false, 
            "file_attachment_comments": [], 
            "timestamp": "2007-06-24T00:23:43+00:00", 
            "base_reply_to": null, 
            "email_message_id": "", 
            "comments": [
                3, 
                4
            ], 
            "body_bottom_reply_to": null, 
            "screenshot_comments": [], 
            "user": 3, 
            "body_bottom": "", 
            "time_emailed": null, 
            "body_top_reply_to": null, 
            "review_request": 3, 
            "public": true, 
            "reviewed_diffset": 3
        }
    }, 
    {
        "pk": 5, 
        "model": "reviews.review", 
        "fields": {
            "body_top": "Grumpy body", 
            "ship_it": false, 
            "file_attachment_comments": [], 
            "timestamp": "2007-06-24T00:25:33+00:00", 
            "base_reply_to": null, 
            "email_message_id": "", 
            "comments": [], 
            "body_bottom_reply_to": null, 
            "screenshot_comments": [], 
            "user": 4, 
            "body_bottom": "", 
            "time_emailed": null, 
            "body_top_reply_to": null, 
            "review_request": 3, 
            "public": true, 
            "reviewed_diffset": 3
        }
    }, 
    {
        "pk": 6, 
        "model": "reviews.review", 
        "fields": {
            "body_top": "Dopey reply", 
            "ship_it": false, 
            "file_attachment_comments": [], 
            "timestamp": "2007-06-24T00:25:52+00:00", 
            "base_reply_to": 5, 
            "email_message_id": "", 
            "comments": [], 
            "body_bottom_reply_to": null, 
            "screenshot_comments": [], 
            "user": 3, 
            "body_bottom": "", 
            "time_emailed": null, 
            "body_top_reply_to": 5, 
            "review_request": 3, 
            "public": true, 
            "reviewed_diffset": 3
        }
    }, 
    {
        "pk": 7, 
        "model": "reviews.review", 
        "fields": {
            "body_top": "Grumpy reply", 
            "ship_it": false, 
            "file_attachment_comments": [], 
            "timestamp": "2007-06-24T00:26:03+00:00", 
            "base_reply_to": 5, 
            "email_message_id": "", 
            "comments": [], 
            "body_bottom_reply_to": null, 
            "screenshot_comments": [], 
            "user": 4, 
            "body_bottom": "", 
            "time_emailed": null, 
            "body_top_reply_to": 5, 
            "review_request": 3, 
            "public": true, 
            "reviewed_diffset": 3
        }
    }, 
    {
        "pk": 8, 
        "model": "reviews.review", 
        "fields": {
            "body_top": "", 
            "ship_it": false, 
            "file_attachment_comments": [
                1
            ], 
            "timestamp": "2011-07-29T01:02:27+00:00", 
            "base_reply_to": null, 
            "email_message_id": null, 
            "comments": [], 
            "body_bottom_reply_to": null, 
            "screenshot_comments": [], 
            "user": 4, 
            "body_bottom": "", 
            "time_emailed": null, 
            "body_top_reply_to": null, 
            "review_request": 4, 
            "public": true, 
            "reviewed_diffset": null
        }
    }
]<|MERGE_RESOLUTION|>--- conflicted
+++ resolved
@@ -1033,11 +1033,7 @@
             "shipit_count": 0, 
             "description": "Test description.", 
             "repository": 1, 
-<<<<<<< HEAD
-            "last_review_timestamp": "2011-07-29T01:02:27+00:00", 
-=======
-            "last_review_activity_timestamp": "2011-07-29 01:02:27", 
->>>>>>> c65c3f89
+            "last_review_activity_timestamp": "2011-07-29T01:02:27+00:00", 
             "inactive_file_attachments": [], 
             "local_site": null, 
             "target_groups": [], 
