--- conflicted
+++ resolved
@@ -279,7 +279,6 @@
     variables through. It does not make use of them itself.
 
     Args:
-<<<<<<< HEAD
         context (django.template.Context):
             The collection of key-value pairs available in the template.
 
@@ -307,26 +306,6 @@
         dict:
         The context to use when rendering the template included by the
         inclusion tag.
-=======
-        context (django.template.RequestContext):
-            The template context for the page.
-
-        review (reviewboard.reviews.models.review.Review):
-            The review being replied to.
-
-        context_type (unicode):
-            An indicator for the type of comment or section being replied to.
-
-        context_id (unicode):
-            The specific ID of the comment or section being replied to.
-
-        reply_to_text (unicode, optional):
-            The text contained in the reply.
-
-    Returns:
-        dict:
-        Information to provide to the template for the reply.
->>>>>>> a9dd10be
     """
     user = context.get('user', None)
 
