from __future__ import unicode_literals

import logging

from django.contrib.auth.models import User
from django.template import Context, RequestContext, Template
from django.test import RequestFactory
from djblets.testing.decorators import add_fixtures
from kgb import SpyAgency

from reviewboard.accounts.trophies import TrophyType, trophies_registry
from reviewboard.deprecation import RemovedInReviewBoard40Warning
from reviewboard.reviews.fields import (BaseReviewRequestField,
                                        BaseReviewRequestFieldSet,
                                        register_review_request_fieldset,
                                        unregister_review_request_fieldset)
from reviewboard.reviews.models import Comment
from reviewboard.testing import TestCase


class DisplayReviewRequestTrophiesTests(TestCase):
    fixtures = ['test_users']

    @classmethod
    def setUpClass(cls):
        super(DisplayReviewRequestTrophiesTests, cls).setUpClass()

        cls._request_factory = RequestFactory()

    def tearDown(self):
        super(DisplayReviewRequestTrophiesTests, self).tearDown()

        trophies_registry.reset()

<<<<<<< HEAD
=======
    def test_old_style_trophy(self):
        """Testing {% display_review_request_trophies %} for old-style
        TrophyType
        """
        class OldTrophy(TrophyType):
            category = 'old'
            image_width = 1
            image_height = 1

            def get_display_text(self, trophy):
                return 'Trophy get!'

            def qualifies(self, review_request):
                return True

        trophies_registry.register(OldTrophy)

        review_request = self.create_review_request(publish=True)

        t = Template(
            '{% load reviewtags %}'
            '{% display_review_request_trophies review_request %}')

        request = self._request_factory.get('/')
        request.user = review_request.submitter

        message = (
            'TrophyType.get_display_text has been deprecated in favor '
            'of TrophyType.format_display_text.'
        )

        with self.assert_warns(RemovedInReviewBoard40Warning, message):
            text = t.render(RequestContext(request, {
                'review_request': review_request,
            }))

        self.assertIn('Trophy get!', text)

>>>>>>> e27a5f85
    def test_new_style_trophy(self):
        """Testing {% display_review_request_trophies %} for new-style
        TrophyType
        """
        class SomeTrophy(TrophyType):
            category = 'trophy'
            image_width = 1
            image_height = 1

            display_format_str = 'Trophy get!'

            def qualifies(self, review_request):
                return True

        trophies_registry.register(SomeTrophy)

        review_request = self.create_review_request(publish=True)

        t = Template(
            '{% load reviewtags %}'
            '{% display_review_request_trophies review_request %}')

        request = self._request_factory.get('/')
        request.user = review_request.submitter

        text = t.render(RequestContext(request, {
            'review_request': review_request,
        }))

        self.assertIn('Trophy get!', text)


class ForReviewRequestFieldTests(SpyAgency, TestCase):
    """Tests for the for_review_request_field template tag."""

    @add_fixtures(['test_users'])
    def test_render_instantiated_fields(self):
        """Testing for_review_request_field does not try to render
        uninstantiated fields
        """
        # exception_id will be a unique value (the ID of the field set) that
        # causes the exception; no other exception should have this value.
        exception_id = None

        class TestField(BaseReviewRequestField):
            field_id = 'test_field'

            def __init__(self, *args, **kwargs):
                raise Exception(exception_id)

        class TestFieldSet(BaseReviewRequestFieldSet):
            fieldset_id = 'test_fieldset'

        register_review_request_fieldset(TestFieldSet)
        TestFieldSet.add_field(TestField)

        review_request = self.create_review_request()

        self.spy_on(logging.exception)

        fieldset = TestFieldSet(review_request)
        exception_id = id(fieldset)

        try:
            t = Template(
                '{% load reviewtags %}'
                '{% for_review_request_field review_request fieldset %}'
                'Never reached.'
                '{% end_for_review_request_field %}'
            )

            result = t.render(Context({
                'review_request': review_request,
                'fieldset': TestFieldSet(review_request),
            }))

            self.assertEqual(result, '')
        finally:
            unregister_review_request_fieldset(TestFieldSet)

        # There should only be one logging.exception call, from the failed
        # instantiation of the TestField.
        self.assertEqual(len(logging.exception.spy.calls), 1)
        self.assertEqual(len(logging.exception.spy.calls[0].args), 3)
        self.assertEqual(
            logging.exception.spy.calls[0].args[2].args,
            (exception_id,))


class DiffCommentLineNumbersTests(TestCase):
    """Tests for the diff_comment_line_numbers template tag."""

    def test_delete_single_lines(self):
        """Testing diff_comment_line_numbers with delete chunk and single
        commented line
        """
        t = Template(
            '{% load reviewtags %}'
            '{% diff_comment_line_numbers chunks comment %}'
        )

        result = t.render(Context({
            'comment': Comment(first_line=20, num_lines=1),
            'chunks': [
                {
                    'change': 'delete',
                    'lines': [
                        (10, 20, 'deleted line', [], '', '', [], False),
                        # ...
                        (50, 60, 'deleted line', [], '', '', [], False),
                    ],
                },
            ],
        }))

        self.assertEqual(result, 'Line 30 (original)')

    def test_delete_mutiple_lines(self):
        """Testing diff_comment_line_numbers with delete chunk and multiple
        commented lines
        """
        t = Template(
            '{% load reviewtags %}'
            '{% diff_comment_line_numbers chunks comment %}'
        )

        result = t.render(Context({
            'comment': Comment(first_line=20, num_lines=2),
            'chunks': [
                {
                    'change': 'delete',
                    'lines': [
                        (10, 20, 'deleted line', [], '', '', [], False),
                        # ...
                        (50, 60, 'deleted line', [], '', '', [], False),
                    ],
                },
            ],
        }))

        self.assertEqual(result, 'Lines 30-31 (original)')

    def test_replace_single_line(self):
        """Testing diff_comment_line_numbers with replace chunk and single
        commented line
        """
        t = Template(
            '{% load reviewtags %}'
            '{% diff_comment_line_numbers chunks comment %}'
        )

        result = t.render(Context({
            'comment': Comment(first_line=20, num_lines=1),
            'chunks': [
                {
                    'change': 'replace',
                    'lines': [
                        (10, 20, 'foo', [], 20, 'replaced line', [], False),
                        # ...
                        (50, 60, 'foo', [], 60, 'replaced line', [], False),
                    ],
                },
            ],
        }))

        self.assertEqual(result,
                         'Line 30 (original), 30 (patched)')

    def test_replace_multiple_lines(self):
        """Testing diff_comment_line_numbers with replace chunk and multiple
        commented lines
        """
        t = Template(
            '{% load reviewtags %}'
            '{% diff_comment_line_numbers chunks comment %}'
        )

        result = t.render(Context({
            'comment': Comment(first_line=20, num_lines=2),
            'chunks': [
                {
                    'change': 'replace',
                    'lines': [
                        (10, 20, 'foo', [], 20, 'replaced line', [], False),
                        # ...
                        (50, 60, 'foo', [], 60, 'replaced line', [], False),
                    ],
                },
            ],
        }))

        self.assertEqual(result,
                         'Lines 30-31 (original), 30-31 (patched)')

    def test_insert_single_line(self):
        """Testing diff_comment_line_numbers with insert chunk and single
        comented line
        """
        t = Template(
            '{% load reviewtags %}'
            '{% diff_comment_line_numbers chunks comment %}'
        )

        result = t.render(Context({
            'comment': Comment(first_line=20, num_lines=1),
            'chunks': [
                {
                    'change': 'insert',
                    'lines': [
                        (10, '', '', [], 20, 'inserted line', [], False),
                        # ...
                        (50, '', '', [], 60, 'inserted line', [], False),
                    ],
                },
            ],
        }))

        self.assertEqual(result, 'Lines 30 (patched)')

    def test_insert_multiple_lines(self):
        """Testing diff_comment_line_numbers with insert chunk and multiple
        commented lines
        """
        t = Template(
            '{% load reviewtags %}'
            '{% diff_comment_line_numbers chunks comment %}'
        )

        result = t.render(Context({
            'comment': Comment(first_line=20, num_lines=2),
            'chunks': [
                {
                    'change': 'insert',
                    'lines': [
                        (10, '', '', [], 20, 'inserted line', [], False),
                        # ...
                        (50, '', '', [], 60, 'inserted line', [], False),
                    ],
                },
            ],
        }))

        self.assertEqual(result, 'Lines 30-31 (patched)')

    def test_fake_equal_orig(self):
        """Testing diff_comment_line_numbers with fake equal from original
        side of interdiff
        """
        t = Template(
            '{% load reviewtags %}'
            '{% diff_comment_line_numbers chunks comment %}'
        )

        result = t.render(Context({
            'comment': Comment(first_line=20, num_lines=2),
            'chunks': [
                {
                    'change': 'equal',
                    'lines': [
                        (10, '', '', [], 20, 'inserted line', [], False),
                        # ...
                        (50, '', '', [], 60, 'inserted line', [], False),
                    ],
                },
            ],
        }))

        self.assertEqual(result, 'Lines 30-31 (patched)')

    def test_fake_equal_patched(self):
        """Testing diff_comment_line_numbers with fake equal from patched
        side of interdiff
        """
        t = Template(
            '{% load reviewtags %}'
            '{% diff_comment_line_numbers chunks comment %}'
        )

        result = t.render(Context({
            'comment': Comment(first_line=20, num_lines=2),
            'chunks': [
                {
                    'change': 'equal',
                    'lines': [
                        (10, 20, 'deleted line', [], '', '', [], False),
                        # ...
                        (50, 60, 'deleted line', [], '', '', [], False),
                    ],
                },
            ],
        }))

        self.assertEqual(result, 'Lines 30-31 (original)')

    def test_spanning_inserts_deletes(self):
        """Testing diff_comment_line_numbers with spanning delete and insert"""
        t = Template(
            '{% load reviewtags %}'
            '{% diff_comment_line_numbers chunks comment %}'
        )

        result = t.render(Context({
            'comment': Comment(first_line=20, num_lines=50),
            'chunks': [
                {
                    'change': 'delete',
                    'lines': [
                        (10, 20, 'deleted line', [], '', '', [], False),
                        # ...
                        (50, 60, 'deleted line', [], '', '', [], False),
                    ],
                },
                {
                    'change': 'insert',
                    'lines': [
                        (51, '', '', [], 61, 'inserted line', [], False),
                        # ...
                        (100, '', '', [], 110, 'inserted line', [], False),
                    ],
                },
                {
                    'change': 'equal',
                    'lines': [
                        (101, 61, 'equal line', [], 111, 'equal line', [],
                         False),
                        # ...
                        (200, 160, 'equal line', [], 210, 'equal line', [],
                         False),
                    ],
                },
            ],
        }))

        self.assertEqual(result, 'Lines 30-60 (original), 61-79 (patched)')

    def test_spanning_deletes_inserts(self):
        """Testing diff_comment_line_numbers with spanning insert and delete"""
        t = Template(
            '{% load reviewtags %}'
            '{% diff_comment_line_numbers chunks comment %}'
        )

        result = t.render(Context({
            'comment': Comment(first_line=20, num_lines=50),
            'chunks': [
                {
                    'change': 'insert',
                    'lines': [
                        (10, '', '', [], 20, 'inserted line', [], False),
                        # ...
                        (50, '', '', [], 60, 'inserted line', [], False),
                    ],
                },
                {
                    'change': 'delete',
                    'lines': [
                        (51, 61, 'inserted line', [], '', '', [], False),
                        # ...
                        (100, 110, 'inserted line', [], '', '', [], False),
                    ],
                },
                {
                    'change': 'equal',
                    'lines': [
                        (101, 111, 'equal line', [], 61, 'equal line', [],
                         False),
                        # ...
                        (200, 210, 'equal line', [], 160, 'equal line', [],
                         False),
                    ],
                },
            ],
        }))

        self.assertEqual(result, 'Lines 61-79 (original), 30-60 (patched)')

    def test_spanning_last_chunk(self):
        """Testing diff_comment_line_numbers with spanning chunks through last
        chunk
        """
        t = Template(
            '{% load reviewtags %}'
            '{% diff_comment_line_numbers chunks comment %}'
        )

        result = t.render(Context({
            'comment': Comment(first_line=20, num_lines=50),
            'chunks': [
                {
                    'change': 'delete',
                    'lines': [
                        (10, 20, 'deleted line', [], '', '', [], False),
                        # ...
                        (50, 60, 'deleted line', [], '', '', [], False),
                    ],
                },
                {
                    'change': 'insert',
                    'lines': [
                        (51, '', '', [], 61, 'inserted line', [], False),
                        # ...
                        (100, '', '', [], 110, 'inserted line', [], False),
                    ],
                },
            ],
        }))

        self.assertEqual(result, 'Lines 30-60 (original), 61-79 (patched)')


class CommentRepliesTests(TestCase):
    """Unit tests for the comment_replies template tag."""

    fixtures = ['test_users']

    @add_fixtures(['test_scmtools'])
    def test_diff_comments(self):
        """Testing comment_replies for diff comments"""
        self._test_diff_comments(user_is_owner=False)

    @add_fixtures(['test_scmtools'])
    def test_diff_comments_with_draft(self):
        """Testing comment_replies for diff comments with draft"""
        self._test_diff_comments(user_is_owner=True)

    def test_general_comments(self):
        """Testing comment_replies for general comments"""
        self._test_general_comments(user_is_owner=False)

    def test_general_comments_with_draft(self):
        """Testing comment_replies for general comments with draft"""
        self._test_general_comments(user_is_owner=True)

    def test_file_attachment_comments(self):
        """Testing comment_replies for file attachment comments"""
        self._test_file_attachment_comments(user_is_owner=False)

    def test_file_attachment_comments_with_draft(self):
        """Testing comment_replies for file attachment comments with draft"""
        self._test_file_attachment_comments(user_is_owner=True)

    def test_screenshot_comments(self):
        """Testing comment_replies for screenshot comments"""
        self._test_screenshot_comments(user_is_owner=False)

    def test_screenshot_comments_with_draft(self):
        """Testing comment_replies for screenshot comments with draft"""
        self._test_screenshot_comments(user_is_owner=True)

    def _test_diff_comments(self, user_is_owner):
        review_request = self.create_review_request(publish=True,
                                                    create_repository=True)
        diffset = self.create_diffset(review_request)
        filediff = self.create_filediff(diffset)

        review = self.create_review(review_request, publish=True)
        comment = self.create_diff_comment(review, filediff)

        self._check_replies(
            review,
            comment,
            self.create_diff_comment,
            {
                'filediff': filediff,
            },
            user_is_owner)

    def _test_general_comments(self, user_is_owner):
        review_request = self.create_review_request(publish=True)
        review = self.create_review(review_request, publish=True)
        comment = self.create_general_comment(review)

        self._check_replies(
            review,
            comment,
            self.create_general_comment,
            {},
            user_is_owner)

    def _test_file_attachment_comments(self, user_is_owner):
        review_request = self.create_review_request(publish=True)
        file_attachment = self.create_file_attachment(review_request)

        review = self.create_review(review_request, publish=True)
        comment = self.create_file_attachment_comment(review, file_attachment)

        self._check_replies(
            review,
            comment,
            self.create_file_attachment_comment,
            {
                'file_attachment': file_attachment,
            },
            user_is_owner)

    def _test_screenshot_comments(self, user_is_owner):
        review_request = self.create_review_request(publish=True)
        screenshot = self.create_screenshot(review_request)

        review = self.create_review(review_request, publish=True)
        comment = self.create_screenshot_comment(review, screenshot)

        self._check_replies(
            review,
            comment,
            self.create_screenshot_comment,
            {
                'screenshot': screenshot,
            },
            user_is_owner)

    def _check_replies(self, review, comment, create_comment_func,
                       create_comment_kwargs, user_is_owner):
        reply_kwargs = {
            'review': review,
            'user': review.user,
        }

        create_comment_kwargs['reply_to'] = comment

        reply1 = self.create_reply(publish=True, **reply_kwargs)
        reply_comment1 = create_comment_func(reply1, **create_comment_kwargs)
        reply_comment2 = create_comment_func(reply1, **create_comment_kwargs)

        reply2 = self.create_reply(publish=True, **reply_kwargs)
        reply_comment3 = create_comment_func(reply2, **create_comment_kwargs)

        reply3 = self.create_reply(publish=False, **reply_kwargs)
        reply_comment4 = create_comment_func(reply3, **create_comment_kwargs)

        t = Template(
            '{% load reviewtags %}'
            '{% comment_replies review comment "123" %}'
        )

        request = RequestFactory().request()

        if user_is_owner:
            request.user = review.user
        else:
            request.user = User.objects.create_user(username='test-user',
                                                    email='user@example.com')

        html = t.render(RequestContext(request, {
            'comment': comment,
            'review': review,
        }))

        self.assertIn('data-comment-id="%s"' % reply_comment1.pk, html)
        self.assertIn('data-comment-id="%s"' % reply_comment2.pk, html)
        self.assertIn('data-comment-id="%s"' % reply_comment3.pk, html)

        if user_is_owner:
            self.assertIn('<li class="draft" data-comment-id="%s"'
                          % reply_comment4.pk,
                          html)
        else:
            self.assertNotIn('data-comment-id="%s"' % reply_comment4.pk, html)


class ReviewBodyRepliesTests(TestCase):
    """Unit tests for the review_body_replies template tag."""

    fixtures = ['test_users']

    def test_body_top(self):
        """Testing review_body_replies for body_top"""
        self._test_body_field('body_top', user_is_owner=False)

    def test_body_top_with_draft(self):
        """Testing review_body_replies for body_top with draft"""
        self._test_body_field('body_top', user_is_owner=True)

    def test_body_bottom(self):
        """Testing review_body_replies for body_bottom"""
        self._test_body_field('body_bottom', user_is_owner=False)

    def test_body_bottom_with_draft(self):
        """Testing review_body_replies for body_bottom with draft"""
        self._test_body_field('body_bottom', user_is_owner=True)

    def _test_body_field(self, body_field, user_is_owner):
        review_request = self.create_review_request(publish=True)
        review = self.create_review(review_request, publish=True)

        reply_kwargs = {
            'review': review,
            'user': review.user,
            '%s_reply_to' % body_field: review,
            body_field: 'Some reply',
        }

        reply1 = self.create_reply(publish=True, **reply_kwargs)
        reply2 = self.create_reply(publish=True, **reply_kwargs)
        reply3 = self.create_reply(publish=False, **reply_kwargs)

        t = Template(
            '{%% load reviewtags %%}'
            '{%% review_body_replies review "%s" "123" %%}'
            % body_field
        )

        request = RequestFactory().request()

        if user_is_owner:
            request.user = review.user
        else:
            request.user = User.objects.create_user(username='test-user',
                                                    email='user@example.com')

        html = t.render(RequestContext(request, {
            'review': review,
        }))

        self.assertIn('id="comment_123-%s"' % reply1.pk, html)
        self.assertIn('id="comment_123-%s"' % reply2.pk, html)

        if user_is_owner:
            self.assertIn('id="draftcomment_123-%s"' % reply3.pk, html)
        else:
            self.assertNotIn('id="comment_123-%s"' % reply3.pk, html)
            self.assertNotIn('id="draftcomment_123-%s"' % reply3.pk, html)<|MERGE_RESOLUTION|>--- conflicted
+++ resolved
@@ -32,47 +32,6 @@
 
         trophies_registry.reset()
 
-<<<<<<< HEAD
-=======
-    def test_old_style_trophy(self):
-        """Testing {% display_review_request_trophies %} for old-style
-        TrophyType
-        """
-        class OldTrophy(TrophyType):
-            category = 'old'
-            image_width = 1
-            image_height = 1
-
-            def get_display_text(self, trophy):
-                return 'Trophy get!'
-
-            def qualifies(self, review_request):
-                return True
-
-        trophies_registry.register(OldTrophy)
-
-        review_request = self.create_review_request(publish=True)
-
-        t = Template(
-            '{% load reviewtags %}'
-            '{% display_review_request_trophies review_request %}')
-
-        request = self._request_factory.get('/')
-        request.user = review_request.submitter
-
-        message = (
-            'TrophyType.get_display_text has been deprecated in favor '
-            'of TrophyType.format_display_text.'
-        )
-
-        with self.assert_warns(RemovedInReviewBoard40Warning, message):
-            text = t.render(RequestContext(request, {
-                'review_request': review_request,
-            }))
-
-        self.assertIn('Trophy get!', text)
-
->>>>>>> e27a5f85
     def test_new_style_trophy(self):
         """Testing {% display_review_request_trophies %} for new-style
         TrophyType
