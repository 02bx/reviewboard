--- conflicted
+++ resolved
@@ -110,19 +110,12 @@
      * icon.
      */
     _renderDiffError: function($item) {
-<<<<<<< HEAD
-        $item.find('.diff-file-icon')
-            .html('<div class="rb-icon rb-icon-warning"/>');
-=======
         var $fileIcon = $item.find('.diff-file-icon');
 
-        $('<div class="rb-icon rb-icon-warning"/>')
-            .appendTo($fileIcon);
-
-        $fileIcon.attr(
-            'title',
-            gettext('There was an error loading this diff. See the details below.'));
->>>>>>> ceb2b889
+        $fileIcon
+            .html('<div class="rb-icon rb-icon-warning" />')
+            .attr('title',
+                  gettext('There was an error loading this diff. See the details below.'));
     },
 
     /*
@@ -180,13 +173,9 @@
             numReplaces: numReplaces,
             totalLines: linesEqual + numDeletes + numInserts + numReplaces
         });
-<<<<<<< HEAD
-        $item.find('.diff-file-icon')
+        $fileIcon
             .empty()
             .append(iconView.$el);
-=======
-        iconView.$el.appendTo($fileIcon);
->>>>>>> ceb2b889
         iconView.render();
 
         /* Add tooltip for icon */
