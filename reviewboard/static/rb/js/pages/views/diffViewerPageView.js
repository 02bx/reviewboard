--- conflicted
+++ resolved
@@ -323,10 +323,7 @@
                 prefix = (options.showDeleted ? '#file' : '#file_container_');
                 diffReviewable.getRenderedDiff({
                     complete: function(xhr) {
-<<<<<<< HEAD
-                        $(prefix + fileDiffID).replaceWith(xhr.responseText);
-=======
-                        var $container = $('#file_container_' + fileDiffID)
+                        const $container = $(prefix + fileDiffID)
                             .parent()
                             .hide();
 
@@ -342,7 +339,6 @@
                          * directly.
                          */
                         $container[0].innerHTML = xhr.responseText;
->>>>>>> fc8a7ecf
                         this._renderFileDiff(diffReviewable);
                     }
                 }, this, options);
