{% load i18n %}
{% load difftags %}
{% load djblets_deco %}
{% load djblets_utils %}
{% load static %}
{% if standalone and error %}
{{error}}
{% endif %}

{% if file.changed_chunk_indexes or file.binary or file.deleted or file.moved %}
{%  if not standalone %}
<table class="sidebyside{% if not file.interfilediff and file.newfile and not file.filediff.parent_diff %} newfile{% endif %}" id="file{{file.filediff.id}}">
 <colgroup>
  <col class="line" />
  <col class="left" />
  <col class="line" />
  <col class="right" />
 </colgroup>
 <thead>
  <tr onClick="gotoAnchor('{{file.index}}');">
{%   if file.dest_filename == file.depot_filename %}
   <th colspan="4"><a name="{{file.index}}" class="file-anchor"></a>{{ file.depot_filename }}</th>
{%   else %}
   <th colspan="2"><a name="{{file.index}}" class="file-anchor"></a>{{ file.depot_filename }}</th>
   <th colspan="2">{{ file.dest_filename }}{% if file.moved %}{% trans " (moved)" %}{% endif %}</th>
{%   endif %}{# file.dest_filename == file.depot_filename #}
  </tr>
  <tr>
{%   if file.moved and file.num_changes == 0 %}
   <th colspan="4" class="rev">{% trans "No changes were made to this file." %}</th>
{%   else %}
   <th colspan="2" class="rev">{{file.revision}}</th>
   <th colspan="2" class="rev">{{file.dest_revision}}</th>
{%   endif %}{# num_changes and moved #}
  </tr>
 </thead>
{%  endif %}{# not standalone #}
{%  if file.binary %}
 <tbody class="binary">
  <tr>
   <td colspan="4">{% trans "This is a binary file. The content cannot be displayed." %}</td>
  </tr>
 </tbody>
{%  elif file.deleted %}
 <tbody class="deleted">
  <tr>
   <td colspan="4">{% trans "This file was deleted. The content cannot be displayed." %}</td>
  </tr>
 </tbody>
{%  elif file.whitespace_only %}
    <tbody class="whitespace-file">
     <tr>
      <td colspan="4">{% trans "This file contains only whitespace changes." %}</td>
     </tr>
    </tbody>
{%  else %}
{%   for chunk in file.chunks %}
{%    if not chunk.collapsable or not collapseall %}
 <tbody id="chunk{{file.index}}.{{chunk.index}}"{% attr "class" %}{% if chunk.change != "equal" %}{{chunk.change}}{% if chunk.meta.whitespace_chunk%} whitespace-chunk{% endif %}{% else %}{% if chunk.collapsable %} collapsable{% endif %}{% endif %}{% if standalone %} loaded{% endif %}{% endattr %}>
{%     for line in chunk.lines %}
  <tr line="{{line.0}}"{% if chunk.change != "equal" %} {% attr "class" %}{% if forloop.first %}first {% endif %}{% if forloop.last %}last {% endif %} {% if line.7 %}whitespace-line{% endif %}{% endattr %}{% endif %}>
{%      if forloop.first %}
   <th>{% if chunk.change != 'equal' %}<a name="{{file.index}}.{{chunk.index}}" class="chunk-anchor"></a>{% endif %}{{line.1}}</th>
{%      else %}
   <th>{{line.1}}</th>
{%      endif %}
{%      if chunk.change == "replace" %}
   <td><pre>{{ line.2|highlightregion:line.3|showextrawhitespace }}</pre></td>
   <th>{{line.4}}</th>
   <td><pre>{{ line.5|highlightregion:line.6|showextrawhitespace }}</pre></td>
{%      else %}
   <td>{% if chunk.change == 'insert' and line.8 %}
    <a href="#" class="moved-from" line="{{line.8}}" target="{{line.4}}">{% trans "Moved from" %} {{line.8}}</a>
    {% endif %}
{% if standalone and forloop.first and chunk.change == 'equal' %}
    <div>
     <img src="{% static "rb/images/diff-collapse.png" %}" width="14" height="14" alt="{% trans "Collapse lines" %}" title="{% trans "Collapse lines" %}" class="diff-collapse-btn" onclick="javascript:RB.expandChunk('{{base_url}}', 'file{{file.index}}', '{{file.filediff.id}}', '{{file.filediff.diffset.revision}}', {% if file.interfilediff %}'{{file.interfilediff.diffset.revision}}'{% else %}null{% endif %}, '{{file.index}}', '{{chunk.index}}', 0, this); return false;" />
{% endif %}
    <pre>{{line.2|showextrawhitespace}}</pre>
{% if standalone and forloop.first and chunk.change == 'equal' %}
    </div>
{% endif %}
   </td>
   <th>{{line.4}}</th>
   <td>{% if chunk.change == 'delete' and line.8 %}
    <a href="#" class="moved-to" line="{{line.8}}" target="{{line.1}}">{% trans "Moved to" %} {{line.8}}</a>
    {% endif %}
    <pre>{{line.5|showextrawhitespace}}</pre>
   </td>
{%      endif %}
  </tr>
{%     endfor %}
 </tbody>
{%    else %}
 <tbody class="diff-header" id="collapsed-chunk{{file.index}}.{{chunk.index}}">
  <tr>
   <th>
<<<<<<< HEAD
{% if chunk.index != 0 %}
    <a href="#" title="{% trans "Expand 20 lines above" %}" onclick="javascript:RB.expandChunk('{{base_url}}', 'file{{file.index}}', '{{file.filediff.id}}', '{{file.filediff.diffset.revision}}', {% if file.interfilediff %}'{{file.interfilediff.diffset.revision}}'{% else %}null{% endif %}, '{{file.index}}', '{{chunk.index}}', '{{lines_of_context.0|add:20}},{{lines_of_context.1}}', this); return false;">
     <img src="{% static "rb/images/diff-expand-above.png" %}" width="28" height="14" alt="[+20]" />
    </a>
{% endif %}
   </th>
   <td colspan="3">
    <a href="#" title="{% trans "Expand all lines" %}" onclick="javascript:RB.expandChunk('{{base_url}}', 'file{{file.index}}', '{{file.filediff.id}}', '{{file.filediff.diffset.revision}}', {% if file.interfilediff %}'{{file.interfilediff.diffset.revision}}'{% else %}null{% endif %}, '{{file.index}}', '{{chunk.index}}', null, this); return false;">
     <img src="{% static "rb/images/diff-expand-all.png" %}" width="14" height="14" alt="[+]" />
     {{chunk.numlines}} line{{chunk.numlines|pluralize}}
    </a>
=======
{% ifnotequal chunk.index 0 %}
    {% diff_expand_link 'above' _('Show 20 more lines above') 20 0 %}
{% endifnotequal %}
   </th>
   <td colspan="3">
    {% definevar 'expand_text' %}{{chunk.numlines}} line{{chunk.numlines|pluralize}}{% enddefinevar %}
    {% diff_expand_link 'all' _('Show all lines') 0 0 expand_text %}
>>>>>>> 1b58506b
   </td>
  </tr>
{% if chunk.index|add:1 != file.num_chunks %}
  <tr>
<<<<<<< HEAD
   <th>
    <a href="#" title="{% trans "Expand 20 lines below" %}" onclick="javascript:RB.expandChunk('{{base_url}}', 'file{{file.index}}', '{{file.filediff.id}}', '{{file.filediff.diffset.revision}}', {% if file.interfilediff %}'{{file.interfilediff.diffset.revision}}'{% else %}null{% endif %}, '{{file.index}}', '{{chunk.index}}', '{{lines_of_context.0}},{{lines_of_context.1|add:20}}', this); return false;">
     <img src="{% static "rb/images/diff-expand-below.png" %}" width="28" height="14" alt="[+20]" />
    </a>
   </th>
{%   if chunk.meta.headers and chunk.meta.headers.0 %}
{%    if chunk.meta.headers.0.text == chunk.meta.headers.1.text %}
   <td colspan="3"><a href="#" title="{% trans "Expand to header" %}" onclick="javascript:RB.expandChunk('{{base_url}}', 'file{{file.index}}', '{{file.filediff.id}}', '{{file.filediff.diffset.revision}}', {% if file.interfilediff %}'{{file.interfilediff.diffset.revision}}'{% else %}null{% endif %}, '{{file.index}}', '{{chunk.index}}', '{{lines_of_context.0}},{{chunk.meta.headers.0.expand_offset|add:lines_of_context.1}}', this); return false;"><img src="{% static "rb/images/diff-expand-header.png" %}" width="14" height="14" alt="[+]" /> <code>{{chunk.meta.headers.0.text}}</code></a></td>
{%    else %}
   <td><a href="#" title="{% trans "Expand to header" %}" onclick="javascript:RB.expandChunk('{{base_url}}', 'file{{file.index}}', '{{file.filediff.id}}', '{{file.filediff.diffset.revision}}', {% if file.interfilediff %}'{{file.interfilediff.diffset.revision}}'{% else %}null{% endif %}, '{{file.index}}', '{{chunk.index}}', '{{lines_of_context.0}},{{chunk.meta.headers.1.expand_offset|add:lines_of_context.1}}', this); return false;"><img src="{% static "rb/images/diff-expand-header.png" %}" width="14" height="14" alt="[+]" /> <code>{{chunk.meta.headers.0.text}}</code></a></td>
   <td colspan="2"><a href="#" title="{% trans "Expand to header" %}" onclick="javascript:RB.expandChunk('{{base_url}}', 'file{{file.index}}', '{{file.filediff.id}}', '{{file.filediff.diffset.revision}}', {% if file.interfilediff %}'{{file.interfilediff.diffset.revision}}'{% else %}null{% endif %}, '{{file.index}}', '{{chunk.index}}', '{{lines_of_context.0}},{{chunk.meta.headers.1.expand_offset|add:lines_of_context.1}}', this); return false;"><img src="{% static "rb/images/diff-expand-header.png" %}" width="14" height="14" alt="[+]" /> <code>{{chunk.meta.headers.1.text}}</code></a></td>
{%    endif %}
=======
   <th>{% diff_expand_link 'below' _('Show 20 more lines below') 0 20 %}</th>
{%   if chunk.meta.headers and chunk.meta.headers.0 %}
{%    ifequal chunk.meta.headers.0.text chunk.meta.headers.1.text %}
   <td colspan="3">{% diff_chunk_header chunk.meta.headers.0 %}</td>
{%    else %}
   <td>{% diff_chunk_header chunk.meta.headers.0 %}</td>
   <td colspan="2">{% diff_chunk_header chunk.meta.headers.1 %}</td>
{%    endifequal %}
>>>>>>> 1b58506b
{%   else %}
   <td colspan="3"></td>
{%   endif %}
  </tr>
{% endif %}
 </tbody>
{%       endif %}
{%      endfor %}{# chunks #}
{%     endif %}{# file deleted, binary and whitespace_only #}
{%  if not standalone %}
</table>
<script type="text/javascript">
  $(document).ready(function() {
    /* Add to the change index. */
    $("li.change_file_{{file.index}}").html(
      {% include_as_string "diffviewer/changeindex_entry.html" %});
  });
</script>
{%  endif %}{# not standalone #}
{% else %}{# No changed chunks and not a binary file #}
{%  if not standalone %}
<script type="text/javascript">
  $(document).ready(function() {
    $("li.change_file_{{file.index}}").remove();
  });
</script>
{%  endif %}{# not standalone #}
{% endif %}{# No changed chunks and not a binary file #}<|MERGE_RESOLUTION|>--- conflicted
+++ resolved
@@ -95,54 +95,25 @@
  <tbody class="diff-header" id="collapsed-chunk{{file.index}}.{{chunk.index}}">
   <tr>
    <th>
-<<<<<<< HEAD
 {% if chunk.index != 0 %}
-    <a href="#" title="{% trans "Expand 20 lines above" %}" onclick="javascript:RB.expandChunk('{{base_url}}', 'file{{file.index}}', '{{file.filediff.id}}', '{{file.filediff.diffset.revision}}', {% if file.interfilediff %}'{{file.interfilediff.diffset.revision}}'{% else %}null{% endif %}, '{{file.index}}', '{{chunk.index}}', '{{lines_of_context.0|add:20}},{{lines_of_context.1}}', this); return false;">
-     <img src="{% static "rb/images/diff-expand-above.png" %}" width="28" height="14" alt="[+20]" />
-    </a>
+    {% diff_expand_link 'above' _('Show 20 more lines above') 20 0 %}
 {% endif %}
-   </th>
-   <td colspan="3">
-    <a href="#" title="{% trans "Expand all lines" %}" onclick="javascript:RB.expandChunk('{{base_url}}', 'file{{file.index}}', '{{file.filediff.id}}', '{{file.filediff.diffset.revision}}', {% if file.interfilediff %}'{{file.interfilediff.diffset.revision}}'{% else %}null{% endif %}, '{{file.index}}', '{{chunk.index}}', null, this); return false;">
-     <img src="{% static "rb/images/diff-expand-all.png" %}" width="14" height="14" alt="[+]" />
-     {{chunk.numlines}} line{{chunk.numlines|pluralize}}
-    </a>
-=======
-{% ifnotequal chunk.index 0 %}
-    {% diff_expand_link 'above' _('Show 20 more lines above') 20 0 %}
-{% endifnotequal %}
    </th>
    <td colspan="3">
     {% definevar 'expand_text' %}{{chunk.numlines}} line{{chunk.numlines|pluralize}}{% enddefinevar %}
     {% diff_expand_link 'all' _('Show all lines') 0 0 expand_text %}
->>>>>>> 1b58506b
    </td>
   </tr>
 {% if chunk.index|add:1 != file.num_chunks %}
   <tr>
-<<<<<<< HEAD
-   <th>
-    <a href="#" title="{% trans "Expand 20 lines below" %}" onclick="javascript:RB.expandChunk('{{base_url}}', 'file{{file.index}}', '{{file.filediff.id}}', '{{file.filediff.diffset.revision}}', {% if file.interfilediff %}'{{file.interfilediff.diffset.revision}}'{% else %}null{% endif %}, '{{file.index}}', '{{chunk.index}}', '{{lines_of_context.0}},{{lines_of_context.1|add:20}}', this); return false;">
-     <img src="{% static "rb/images/diff-expand-below.png" %}" width="28" height="14" alt="[+20]" />
-    </a>
-   </th>
+   <th>{% diff_expand_link 'below' _('Show 20 more lines below') 0 20 %}</th>
 {%   if chunk.meta.headers and chunk.meta.headers.0 %}
 {%    if chunk.meta.headers.0.text == chunk.meta.headers.1.text %}
-   <td colspan="3"><a href="#" title="{% trans "Expand to header" %}" onclick="javascript:RB.expandChunk('{{base_url}}', 'file{{file.index}}', '{{file.filediff.id}}', '{{file.filediff.diffset.revision}}', {% if file.interfilediff %}'{{file.interfilediff.diffset.revision}}'{% else %}null{% endif %}, '{{file.index}}', '{{chunk.index}}', '{{lines_of_context.0}},{{chunk.meta.headers.0.expand_offset|add:lines_of_context.1}}', this); return false;"><img src="{% static "rb/images/diff-expand-header.png" %}" width="14" height="14" alt="[+]" /> <code>{{chunk.meta.headers.0.text}}</code></a></td>
-{%    else %}
-   <td><a href="#" title="{% trans "Expand to header" %}" onclick="javascript:RB.expandChunk('{{base_url}}', 'file{{file.index}}', '{{file.filediff.id}}', '{{file.filediff.diffset.revision}}', {% if file.interfilediff %}'{{file.interfilediff.diffset.revision}}'{% else %}null{% endif %}, '{{file.index}}', '{{chunk.index}}', '{{lines_of_context.0}},{{chunk.meta.headers.1.expand_offset|add:lines_of_context.1}}', this); return false;"><img src="{% static "rb/images/diff-expand-header.png" %}" width="14" height="14" alt="[+]" /> <code>{{chunk.meta.headers.0.text}}</code></a></td>
-   <td colspan="2"><a href="#" title="{% trans "Expand to header" %}" onclick="javascript:RB.expandChunk('{{base_url}}', 'file{{file.index}}', '{{file.filediff.id}}', '{{file.filediff.diffset.revision}}', {% if file.interfilediff %}'{{file.interfilediff.diffset.revision}}'{% else %}null{% endif %}, '{{file.index}}', '{{chunk.index}}', '{{lines_of_context.0}},{{chunk.meta.headers.1.expand_offset|add:lines_of_context.1}}', this); return false;"><img src="{% static "rb/images/diff-expand-header.png" %}" width="14" height="14" alt="[+]" /> <code>{{chunk.meta.headers.1.text}}</code></a></td>
-{%    endif %}
-=======
-   <th>{% diff_expand_link 'below' _('Show 20 more lines below') 0 20 %}</th>
-{%   if chunk.meta.headers and chunk.meta.headers.0 %}
-{%    ifequal chunk.meta.headers.0.text chunk.meta.headers.1.text %}
    <td colspan="3">{% diff_chunk_header chunk.meta.headers.0 %}</td>
 {%    else %}
    <td>{% diff_chunk_header chunk.meta.headers.0 %}</td>
    <td colspan="2">{% diff_chunk_header chunk.meta.headers.1 %}</td>
-{%    endifequal %}
->>>>>>> 1b58506b
+{%    endif %}
 {%   else %}
    <td colspan="3"></td>
 {%   endif %}
