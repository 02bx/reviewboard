{% load djblets_deco djblets_extensions djblets_utils gravatars i18n %}
{% load rb_extensions reviewtags tz %}

<a name="review{{entry.review.id}}"></a>
<div id="review{{entry.review.id}}" class="review" data-review-id="{{entry.review.id}}" data-ship-it="{{entry.review.ship_it|yesno:'true,false'}}">
{% if forloop.last %}
 <a name="last-review"></a>
{% endif %}
 <div class="box-statuses">
  <div class="box-status{% if entry.review.ship_it %} ship-it{% endif %}{% if entry.issue_open_count > 0 %} has-issues{% endif %}">
   <div class="gravatar-container">
<<<<<<< HEAD
    {% gravatar entry.review.user 48 %}
=======
{% if siteconfig_settings.integration_gravatars %}
    {% gravatar entry.review.user 48 %}
{% endif %}
>>>>>>> a8168fdf
   </div>
   <div class="labels-container">
{%  if entry.review.ship_it %}
    <label class="ship-it-label">{% trans "Ship it!" %}</label>
{%  endif %}
{%  if entry.has_issues %}
    <label class="fix-it-label"{% if entry.issue_open_count == 0 %} style="display: none;"{% endif %}>{% trans "Fix it!" %}</label>
{%  endif %}
   </div>
  </div>
 </div>
{% box entry.class %}
 <div class="box-main">

  <div class="header">
{%  template_hook_point "review-summary-header-pre" %}
   <div class="collapse-button btn"><div class="rb-icon {% if entry.collapsed %}rb-icon-expand-review{% else %}rb-icon-collapse-review{% endif %}"></div></div>
   <div class="reviewer"><a href="{% url 'user' entry.review.user %}" class="user">{{entry.review.user|user_displayname}}</a></div>
   <div class="posted_time">{% localtime on %}{% blocktrans with entry.review.timestamp as timestamp and entry.review.timestamp|date:"c" as timestamp_raw %}<time class="timesince" datetime="{{timestamp_raw}}">{{timestamp}}</time>{% endblocktrans %}{% endlocaltime %}</div>
{%  template_hook_point "review-summary-header-post" %}
  </div>

  <div class="banners"></div>

  <div class="body">
   <pre class="body_top reviewtext {% rich_text_classname entry.review.body_top_rich_text %}">{{entry.review.body_top|render_markdown:entry.review.body_top_rich_text}}</pre>
   <div class="body-top-comment-section">
{%  reply_section entry "" "body_top" "rcbt" entry.review.body_top %}
   </div>

{%  if entry.comments.diff_comments or entry.comments.screenshot_comments or entry.comments.file_attachment_comments %}
   <dl class="review-comments">

{%   for comment in entry.comments.screenshot_comments %}
    <dt>
     <a class="comment-anchor" name="{{comment.anchor_prefix}}{{comment.id}}"></a>
     <div class="screenshot">
      <span class="filename">
       <a href="{{comment.screenshot.get_absolute_url}}">{% spaceless %}
{% if draft and comment.screenshot.draft_caption %}
{{comment.screenshot.draft_caption}}
{% else %}
{{comment.screenshot.caption|default_if_none:comment.screenshot.image.name|basename}}
{% endif %}
{% endspaceless %}</a>
      </span>
      {{comment.image|safe}}
     </div>
    </dt>
    <dd>
{%    comment_detail_display_hook comment "review" %}
{%    if comment.issue_opened %}
     <div class="issue-indicator">
       {% comment_issue review_request_details comment "screenshot_comments" %}
     </div>
{%    endif %}
     <pre class="reviewtext comment-text {% rich_text_classname comment.rich_text %}" id="{{comment.anchor_prefix}}{{comment.id}}">{{comment.text|render_markdown:comment.rich_text}}</pre>
{%    reply_section entry comment "screenshot_comments" "rc" comment.text %}
    </dd>
{%   endfor %}

{%   for comment in entry.comments.file_attachment_comments %}
    <dt>
     <a class="comment-anchor" name="{{comment.anchor_prefix}}{{comment.id}}"></a>
     <div class="file-attachment">
      <div class="file-attachment-comment-header">
       <a href="{{comment.get_absolute_url}}">
        <img src="{{comment.file_attachment.icon_url}}" />
        <span class="filename">{{comment.get_link_text}}</span>
       </a>
{%    if comment.file_attachment.attachment_revision %}
        <span class="diffrevision">
{%     if comment.diff_against_file_attachment %}
{%      blocktrans with revision1=comment.diff_against_file_attachment.attachment_revision revision2=comment.file_attachment.attachment_revision %}
         (Revisions {{revision1}} - {{revision2}})
{%      endblocktrans %}
{%     else %}
{%      blocktrans with revision=comment.file_attachment.attachment_revision %}
          (Revision {{revision}})
{%      endblocktrans %}
{%     endif %}
        </span>
{%    endif %}
{%    if draft and comment.file_attachment.draft_caption %}
       <p class="caption">{{comment.file_attachment.draft_caption}}</p>
{%    elif comment.file_attachment.caption %}
       <p class="caption">{{comment.file_attachment.caption}}</p>
{%    endif %}
      </div>
{%    with comment.thumbnail as thumbnail %}
{%     if thumbnail %}
      <div class="thumbnail">{{thumbnail|default:''|safe}}</div>
{%     endif %}
{%    endwith %}
     </div>
    </dt>
    <dd>
{%    comment_detail_display_hook comment "review" %}
{%    if comment.issue_opened %}
     <div class="issue-indicator">
{%     comment_issue review_request_details comment "file_attachment_comments" %}
     </div>
{%    endif %}
     <pre class="reviewtext comment-text {% rich_text_classname comment.rich_text %}" id="{{comment.anchor_prefix}}{{comment.id}}">{{comment.text|render_markdown:comment.rich_text}}</pre>
{%    reply_section entry comment "file_attachment_comments" "rc" comment.text %}
    </dd>
{%   endfor %}

{%   for comment in entry.comments.diff_comments %}
    <dt>
     <a class="comment-anchor" name="{{comment.anchor_prefix}}{{comment.id}}"></a>
     <div id="comment_container_{{comment.id}}" class="comment_container">
      <table class="sidebyside loading">
       <thead>
        <tr class="filename-row">
         <th class="filename">
          <a name="{{comment.get_absolute_url}}">{{comment.filediff.dest_file_display}}</a>
          <span class="diffrevision">
{%    if comment.interfilediff %}
           (Diff revisions {{comment.filediff.diffset.revision}} - {{comment.interfilediff.diffset.revision}})
{%    else %}
           (Diff revision {{comment.filediff.diffset.revision}})
{%    endif %}
          </span>
         </th>
        </tr>
       </thead>
       <tbody>
        <tr><td><pre>&nbsp;</pre></td></tr>{# header entry #}
{%    for i in comment.num_lines|default_if_none:1|range %}
        <tr><td><pre>&nbsp;</pre></td></tr>
{%    endfor %}
       </tbody>
      </table>
     </div>
    </dt>
    <dd>
{%    comment_detail_display_hook comment "review" %}
{%    if comment.issue_opened %}
     <div class="issue-indicator">
{%     comment_issue review_request_details comment "diff_comments" %}
     </div>
{%    endif %}
     <pre class="reviewtext comment-text {% rich_text_classname comment.rich_text %}" id="{{comment.anchor_prefix}}{{comment.id}}">{{comment.text|render_markdown:comment.rich_text}}</pre>
{%    reply_section entry comment "diff_comments" "rc" comment.text %}
    </dd>
{%   endfor %}
   </dl>
{%  endif %}
{%  if entry.review.body_bottom %}
   <pre class="body_bottom reviewtext {% rich_text_classname entry.review.body_bottom_rich_text %}">{{entry.review.body_bottom|render_markdown:entry.review.body_bottom_rich_text}}</pre>
   <div class="body-top-comment-section">
{%   reply_section entry "" "body_bottom" "rcbb" entry.review.body_bottom %}
   </div>
{%  endif %}
  </div>
 </div>
{% endbox %}
</div><|MERGE_RESOLUTION|>--- conflicted
+++ resolved
@@ -9,13 +9,9 @@
  <div class="box-statuses">
   <div class="box-status{% if entry.review.ship_it %} ship-it{% endif %}{% if entry.issue_open_count > 0 %} has-issues{% endif %}">
    <div class="gravatar-container">
-<<<<<<< HEAD
-    {% gravatar entry.review.user 48 %}
-=======
 {% if siteconfig_settings.integration_gravatars %}
     {% gravatar entry.review.user 48 %}
 {% endif %}
->>>>>>> a8168fdf
    </div>
    <div class="labels-container">
 {%  if entry.review.ship_it %}
