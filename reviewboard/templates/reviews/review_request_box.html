--- conflicted
+++ resolved
@@ -76,75 +76,15 @@
    <h3>{% trans "Screenshots" %}</h3>
    <div id="screenshot-thumbnails">
 {% for image in screenshots %}
-<<<<<<< HEAD
     <div class="screenshot-container" data-screenshot-id="{{image.id}}">
      <div class="image" onclick="javascript:window.location='{{image.get_absolute_url}}'; return false;"><a href="{{image.get_absolute_url}}">{{image.thumb}}</a></div>
      <div class="screenshot-caption">
       <a href="{{image.get_absolute_url}}" class="edit">{% if draft %}{{image.draft_caption|default:image.caption}}{% else %}{{image.caption}}{% endif %}</a>
 {%  if request.user.pk == review_request.submitter_id or perms.reviews.delete_screenshot %}
+{%   if review_request.status == 'P' %}
       <a href="#" class="delete rb-icon rb-icon-delete" title="{% trans "Delete Screenshot" %}"></a>
-{%  endif %}
-=======
-   <div class="screenshot-container" data-screenshot-id="{{image.id}}">
-    <div class="image" onclick="javascript:window.location='{{image.get_absolute_url}}'; return false;"><a href="{{image.get_absolute_url}}">{{image.thumb}}</a></div>
-    <div class="screenshot-caption">
-     <a href="{{image.get_absolute_url}}" class="edit">{% if draft %}{{image.draft_caption|default:image.caption}}{% else %}{{image.caption}}{% endif %}</a>
-{%  if request.user.pk == review_request.submitter_id or perms.reviews.delete_screenshot %}
-{%   if review_request.status == 'P' %}
-      <a href="#" class="delete"><img src="{% static "rb/images/delete.png" %}" alt="{% trans "Delete Screenshot" %}" /></a>
 {%   endif %}
 {%  endif %}
-    </div>
-   </div>
-{% endfor %}
-   <br clear="both" />
-  </div>
- </div>
-<div class="content clearfix"{% if not file_attachments %} style="display: none;"{% endif %}>
-<label for="file-list">{% trans "File Attachments" %}:</label>
- <div id="file-list">
-{% for file in file_attachments %}
-   <div class="file-container" data-file-id="{{file.id}}">
-    <div class="file">
-     <ul class="actions">
-{%  has_usable_review_ui request.user review_request file as use_review_ui %}
-{%  if request.user.is_authenticated %}
-{%   if use_review_ui %}
-      <li class="{% if file.review_ui.allow_inline %}file-review-inline %}{% else %}file-review{% endif %}"><a href="{% url file_attachment review_request.display_id file.pk %}">{% trans "Review" %}</a></li>
-{%   else %}
-      <li class="file-add-comment"><a href="#">{% trans "Add Comment" %}</a></li>
-{%   endif %}
-{%  endif %}
-     </ul>
-     <div class="file-header">
-      <a href="{{file.get_absolute_url}}">
-      <img src="{{file.icon_url}}" />
-      {{file.filename}}</a>
-{%  if request.user.pk == review_request.submitter_id or perms.reviews.delete_file %}
-{%   if review_request.status == 'P' %}
-      <a href="#" class="delete">
-       <img src="{% static "rb/images/delete.png" %}" alt="{% trans "Delete File" %}" />
-      </a>
-{%   endif %}
-{%  endif %}
-     </div>
-     <div class="file-thumbnail-container">
-      {% if use_review_ui %}
-      <a href="{% url file_attachment review_request.display_id file.pk %}" class="file-thumbnail-overlay"> </a>
-      {{file.thumbnail}}
-      {% else %}
-      {{file.thumbnail}}
-      {% endif %}
-      {% if use_review_ui %}</a>{% endif %}
-     </div>
-     <div class="file-caption">
-      {% definevar "caption" %}{% if draft %}{{file.draft_caption}}{% else %}{{file.caption}}{% endif %}{% enddefinevar %}
-      {% if caption %}
-       <a href="{{file.get_absolute_url}}" class="edit">{{caption}}</a>
-      {% else %}
-        <a href="{{file.get_absolute_url}}" class="edit empty-caption">No caption</a>
-      {% endif %}
->>>>>>> 479b1a55
      </div>
     </div>
 {% endfor %}
