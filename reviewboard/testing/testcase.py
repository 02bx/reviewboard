from __future__ import unicode_literals

import os
import re
import warnings
from contextlib import contextmanager

from django.conf import settings
from django.contrib.auth.models import User
from django.core.cache import cache
from django.core.files import File
from django.utils import six
from djblets.testing.testcases import (FixturesCompilerMixin,
                                       TestCase as DjbletsTestCase)

from reviewboard import scmtools, initialize
from reviewboard.accounts.models import ReviewRequestVisit
from reviewboard.attachments.models import FileAttachment
from reviewboard.diffviewer.differ import DiffCompatVersion
from reviewboard.diffviewer.models import DiffSet, DiffSetHistory, FileDiff
from reviewboard.notifications.models import WebHookTarget
from reviewboard.reviews.models import (Comment, FileAttachmentComment,
                                        GeneralComment, Group, Review,
                                        ReviewRequest, ReviewRequestDraft,
                                        Screenshot, ScreenshotComment)
from reviewboard.scmtools.models import Repository, Tool
from reviewboard.site.models import LocalSite
from reviewboard.webapi.models import WebAPIToken


class TestCase(FixturesCompilerMixin, DjbletsTestCase):
    """The base class for Review Board test cases.

    This class provides a number of convenient functions for creating
    common objects for testing, such as review requests and comments. They're
    populated with default data that can be overridden by the callers.

    This also overcomes an annoyance with default Django unit tests where
    the cache is not cleared across tests, leading to inconsistent results
    and useless testing.
    """
    local_site_name = 'local-site-1'
    local_site_id = 1

    ws_re = re.compile(r'\s+')

    DEFAULT_FILEDIFF_DATA = (
        b'--- README\trevision 123\n'
        b'+++ README\trevision 123\n'
        b'@@ -1 +1 @@\n'
        b'-Hello, world!\n'
        b'+Hello, everybody!\n'
    )

    def setUp(self):
        super(TestCase, self).setUp()

        initialize()

        self._local_sites = {}

        # Clear the cache so that previous tests don't impact this one.
        cache.clear()

    def shortDescription(self):
        """Returns the description of the current test.

        This changes the default behavior to replace all newlines with spaces,
        allowing a test description to span lines. It should still be kept
        short, though.
        """
        doc = self._testMethodDoc

        if doc is not None:
            doc = doc.split('\n\n', 1)[0]
            doc = self.ws_re.sub(' ', doc).strip()

        return doc

    def get_local_site_or_none(self, name):
        """Returns a LocalSite matching the name, if provided, or None."""
        if name:
            return self.get_local_site(name=name)
        else:
            return None

    def get_local_site(self, name):
        if name not in self._local_sites:
            self._local_sites[name] = LocalSite.objects.get(name=name)

        return self._local_sites[name]

    def create_webapi_token(self, user, note='Sample note',
                            policy={'access': 'rw'},
                            with_local_site=False,
                            **kwargs):
        """Creates a WebAPIToken for testing."""
        if with_local_site:
            local_site = self.get_local_site(name=self.local_site_name)
        else:
            local_site = None

        return WebAPIToken.objects.generate_token(user=user,
                                                  note=note,
                                                  policy=policy,
                                                  local_site=local_site)

    @contextmanager
    def assert_warns(self, cls=DeprecationWarning, message=None):
        """A context manager for asserting code generates a warning.

        This method only supports code which generates a single warning.
        Tests which make use of code generating multiple warnings will
        need to manually catch their warnings.
        """
        with warnings.catch_warnings(record=True) as w:
            # Some warnings such as DeprecationWarning are filtered by
            # default, stop filtering them.
            warnings.simplefilter("always")
            self.assertEqual(len(w), 0)

            yield

            self.assertEqual(len(w), 1)
            self.assertTrue(issubclass(w[-1].category, cls))

            if message is not None:
                self.assertEqual(message, six.text_type(w[-1].message))

    def create_diff_file_attachment(self, filediff, from_modified=True,
                                    review_request=None,
                                    orig_filename='filename.png',
                                    caption='My Caption',
                                    mimetype='image/png',
                                    **kwargs):
        """Creates a diff-based FileAttachment for testing.

        The FileAttachment is tied to the given FileDiff. It's populated
        with default data that can be overridden by the caller.
        """
        file_attachment = FileAttachment.objects.create_from_filediff(
            filediff=filediff,
            from_modified=from_modified,
            caption=caption,
            orig_filename=orig_filename,
            mimetype=mimetype,
            **kwargs)

        filename = os.path.join(settings.STATIC_ROOT, 'rb', 'images',
                                'trophy.png')

        with open(filename, 'r') as f:
            file_attachment.file.save(filename, File(f), save=True)

        if review_request:
            review_request.file_attachments.add(file_attachment)

        return file_attachment

    def create_diffset(self, review_request=None, revision=1, repository=None,
                       draft=False, name='diffset'):
        """Creates a DiffSet for testing.

        The DiffSet defaults to revision 1. This can be overriden by the
        caller.

        DiffSets generally are tied to a ReviewRequest, but it's optional.
        """
        if review_request:
            repository = review_request.repository

        diffset = DiffSet.objects.create(
            name=name,
            revision=revision,
            repository=repository,
            diffcompat=DiffCompatVersion.DEFAULT)

        if review_request:
            if draft:
                review_request_draft = \
                    ReviewRequestDraft.create(review_request)
                review_request_draft.diffset = diffset
                review_request_draft.save()
            else:
                review_request.diffset_history.diffsets.add(diffset)

        return diffset

    def create_diff_comment(self, review, filediff, interfilediff=None,
                            text='My comment', issue_opened=False,
                            issue_status=None,
                            first_line=1, num_lines=5, extra_fields=None,
                            reply_to=None, **kwargs):
        """Creates a Comment for testing.

        The comment is tied to the given Review and FileDiff (and, optionally,
        an interfilediff). It's populated with default data that can be
        overridden by the caller.
        """
        if issue_opened and not issue_status:
            issue_status = Comment.OPEN

        comment = Comment(
            filediff=filediff,
            interfilediff=interfilediff,
            first_line=first_line,
            num_lines=num_lines,
            text=text,
            issue_opened=issue_opened,
            issue_status=issue_status,
            reply_to=reply_to,
            **kwargs)

        if extra_fields:
            comment.extra_data = extra_fields

        comment.save()
        review.comments.add(comment)

        return comment

    def create_file_attachment(self, review_request,
                               orig_filename='filename.png',
                               caption='My Caption',
                               draft=False,
                               active=True,
                               **kwargs):
        """Creates a FileAttachment for testing.

        The FileAttachment is tied to the given ReviewRequest. It's populated
        with default data that can be overridden by the caller.
        """
        file_attachment = self._create_base_file_attachment(
            caption=caption,
            orig_filename=orig_filename,
            **kwargs)

        if draft:
            review_request_draft = ReviewRequestDraft.create(review_request)

            if active:
                attachments = review_request_draft.file_attachments
            else:
                attachments = review_request_draft.inactive_file_attachments
        else:
            if active:
                attachments = review_request.file_attachments
            else:
                attachments = review_request.inactive_file_attachments

        attachments.add(file_attachment)

        return file_attachment

    def create_user_file_attachment(self, user,
                                    caption='My Caption',
                                    with_local_site=False,
                                    local_site_name=None,
                                    local_site=None,
                                    has_file=False,
                                    orig_filename='filename.png',
                                    **kwargs):
        """Creates a user FileAttachment for testing.

        The FileAttachment is tied to the given User. It's populated
        with default data that can be overridden by the caller.
        Notably, by default the FileAttachment will be created without a file
        or a local_site
        """
        return self._create_base_file_attachment(
            caption=caption,
            user=user,
            has_file=has_file,
            orig_filename=orig_filename,
            with_local_site=with_local_site,
            local_site_name=local_site_name,
            local_site=local_site,
            **kwargs)

    def create_file_attachment_comment(self, review, file_attachment,
                                       text='My comment', issue_opened=False,
                                       extra_fields=None, reply_to=None):
        """Creates a FileAttachmentComment for testing.

        The comment is tied to the given Review and FileAttachment. It's
        populated with default data that can be overridden by the caller.
        """
        if issue_opened:
            issue_status = Comment.OPEN
        else:
            issue_status = None

        comment = FileAttachmentComment(
            file_attachment=file_attachment,
            text=text,
            issue_opened=issue_opened,
            issue_status=issue_status,
            reply_to=reply_to)

        if extra_fields:
            comment.extra_data = extra_fields

        comment.save()
        review.file_attachment_comments.add(comment)

        return comment

    def create_filediff(self, diffset, source_file='/test-file',
                        dest_file='/test-file', source_revision='123',
                        dest_detail='124', status=FileDiff.MODIFIED,
                        diff=DEFAULT_FILEDIFF_DATA):
        """Creates a FileDiff for testing.

        The FileDiff is tied to the given DiffSet. It's populated with
        default data that can be overridden by the caller.
        """
        return FileDiff.objects.create(
            diffset=diffset,
            source_file=source_file,
            dest_file=dest_file,
            source_revision=source_revision,
            dest_detail=dest_detail,
            status=status,
            diff=diff)

    def create_repository(self, with_local_site=False, name='Test Repo',
                          tool_name='Git', path=None, local_site=None,
                          **kwargs):
        """Creates a Repository for testing.

        The Repository may optionally be attached to a LocalSite. It's also
        populated with default data that can be overridden by the caller.

        This accepts a tool_name of "Git", "Mercurial" or "Subversion".
        The correct bundled repository path will be used for the given
        tool_name.
        """
        if not local_site:
            if with_local_site:
                local_site = self.get_local_site(name=self.local_site_name)
            else:
                local_site = None

        testdata_dir = os.path.join(os.path.dirname(scmtools.__file__),
                                    'testdata')

        if not path:
            if tool_name in ('Git', 'Test',
                             'TestToolSupportsPendingChangeSets'):
                path = os.path.join(testdata_dir, 'git_repo')
            elif tool_name == 'Subversion':
                path = 'file://' + os.path.join(testdata_dir, 'svn_repo')
            elif tool_name == 'Mercurial':
                path = os.path.join(testdata_dir, 'hg_repo.bundle')
            elif tool_name == 'CVS':
                path = os.path.join(testdata_dir, 'cvs_repo')
            else:
                raise NotImplementedError

        return Repository.objects.create(
            name=name,
            local_site=local_site,
            tool=Tool.objects.get(name=tool_name),
            path=path,
            **kwargs)

    def create_review_request(self, with_local_site=False, local_site=None,
                              summary='Test Summary',
                              description='Test Description',
                              testing_done='Testing',
                              submitter='doc', local_id=1001,
                              bugs_closed='', status='P', public=False,
                              publish=False, commit_id=None, changenum=None,
                              repository=None, id=None,
                              create_repository=False):
        """Create a ReviewRequest for testing.

        The ReviewRequest may optionally be attached to a LocalSite. It's also
        populated with default data that can be overridden by the caller.

        If create_repository is True, a Repository will be created
        automatically. If set, a custom repository cannot be provided.

        The provided submitter may either be a username or a User object.

        If publish is True, ReviewRequest.publish() will be called.
        """
        if not local_site:
            if with_local_site:
                local_site = self.get_local_site(name=self.local_site_name)
            else:
                local_site = None

        if not local_site:
            local_id = None

        if create_repository:
            assert not repository

            repository = \
                self.create_repository(with_local_site=with_local_site)

        if not isinstance(submitter, User):
            submitter = User.objects.get(username=submitter)

        review_request = ReviewRequest(
            summary=summary,
            description=description,
            testing_done=testing_done,
            local_site=local_site,
            local_id=local_id,
            submitter=submitter,
            diffset_history=DiffSetHistory.objects.create(),
            repository=repository,
            public=public,
            commit_id=commit_id,
            changenum=changenum,
            bugs_closed=bugs_closed,
            status=status)

        # Set this separately to avoid issues with CounterField updates.
        review_request.id = id

        review_request.save()

        if publish:
            review_request.publish(review_request.submitter)

        return review_request

    def create_visit(self, review_request, visibility, user='doc',
                     username=None, timestamp=None):
        """Create a ReviewRequestVisit for testing.

        The ReviewRequestVisit is tied to the given ReviewRequest and User.
        It's populated with default data that can be overridden by the caller.

        The provided user may either be a username or a User object.
        """
        if not isinstance(user, basestring):
            user = User.objects.get(username=user)

        return ReviewRequestVisit.objects.create(
            review_request=review_request,
            visibility=visibility,
            user=user)

    def create_review(self, review_request, user='dopey', username=None,
                      body_top='Test Body Top', body_bottom='Test Body Bottom',
                      ship_it=False, publish=False):
        """Creates a Review for testing.

        The Review is tied to the given ReviewRequest. It's populated with
        default data that can be overridden by the caller.

        The provided user may either be a username or a User object.

        If publish is True, Review.publish() will be called.
        """
        if not isinstance(user, User):
            user = User.objects.get(username=user)

        review = Review.objects.create(
            review_request=review_request,
            user=user,
            body_top=body_top,
            body_bottom=body_bottom,
            ship_it=ship_it)

        if publish:
            review.publish()

        return review

    def create_review_group(self, name='test-group', with_local_site=False,
                            local_site=None, visible=True, invite_only=False,
                            is_default_group=False):
        """Creates a review group for testing.

        The group may optionally be attached to a LocalSite. It's also
        populated with default data that can be overridden by the caller.
        """
        if not local_site and with_local_site:
            local_site = self.get_local_site(name=self.local_site_name)

        return Group.objects.create(
            name=name,
            local_site=local_site,
            visible=visible,
            invite_only=invite_only,
            is_default_group=is_default_group)

    def create_reply(self, review, user='grumpy', username=None,
                     body_top='Test Body Top', timestamp=None,
                     publish=False):
        """Creates a review reply for testing.

        The reply is tied to the given Review. It's populated with default
        data that can be overridden by the caller.
        """
        if not isinstance(user, User):
            user = User.objects.get(username=user)

        reply = Review.objects.create(
            review_request=review.review_request,
            user=user,
            body_top=body_top,
            base_reply_to=review,
            timestamp=timestamp)

        if publish:
            reply.publish()

        return reply

    def create_screenshot(self, review_request, caption='My caption',
                          draft=False, active=True):
        """Creates a Screenshot for testing.

        The Screenshot is tied to the given ReviewRequest. It's populated
        with default data that can be overridden by the caller.
        """
        screenshot = Screenshot(caption=caption)
        filename = os.path.join(settings.STATIC_ROOT, 'rb', 'images',
                                'trophy.png')

        with open(filename, 'r') as f:
            screenshot.image.save(filename, File(f), save=True)

        if draft:
            review_request_draft = ReviewRequestDraft.create(review_request)

            if active:
                screenshots = review_request_draft.screenshots
            else:
                screenshots = review_request_draft.inactive_screenshots
        else:
            if active:
                screenshots = review_request.screenshots
            else:
                screenshots = review_request.inactive_screenshots

        screenshots.add(screenshot)

        return screenshot

    def create_screenshot_comment(self, review, screenshot, text='My comment',
                                  x=1, y=1, w=5, h=5, issue_opened=False,
                                  extra_fields=None, reply_to=None, **kwargs):
        """Creates a ScreenshotComment for testing.

        The comment is tied to the given Review and Screenshot. It's
        It's populated with default data that can be overridden by the caller.
        """
        if issue_opened:
            issue_status = Comment.OPEN
        else:
            issue_status = None

        comment = ScreenshotComment(
            screenshot=screenshot,
            text=text,
            x=x,
            y=y,
            w=w,
            h=h,
            issue_opened=issue_opened,
            issue_status=issue_status,
            reply_to=reply_to,
            **kwargs)

        if extra_fields:
            comment.extra_data = extra_fields

        comment.save()
        review.screenshot_comments.add(comment)

        return comment

<<<<<<< HEAD
    def _create_base_file_attachment(self,
                                     caption='My Caption',
                                     orig_filename='filename.png',
                                     has_file=True,
                                     user=None,
                                     with_local_site=False,
                                     local_site_name=None,
                                     local_site=None,
                                     **kwargs):
        """Creates a FileAttachment object with the given parameters.

        When creating a FileAttachment that will be associated to a review
        request, a user and local_site should not be specified.
        """
        if with_local_site:
            local_site = self.get_local_site(name=local_site_name)

        file_attachment = FileAttachment(
            caption=caption,
            user=user,
            uuid='test-uuid',
            local_site=local_site,
            **kwargs)

        if has_file:
            filename = os.path.join(settings.STATIC_ROOT, 'rb', 'images',
                                    'trophy.png')

            file_attachment.orig_filename = orig_filename
            file_attachment.mimetype = 'image/png'

            with open(filename, 'r') as f:
                file_attachment.file.save(filename, File(f), save=True)

        file_attachment.save()

        return file_attachment

    def _fixture_setup(self):
        """Set up fixtures for unit tests.

        Unlike Django's standard _fixture_setup function, this doesn't
        re-locate and re-deserialize the fixtures every time. Instead, it
        precompiles fixtures the first time they're found and reuses the
        objects for future tests.
=======
    def create_general_comment(self, review, text='My comment',
                               issue_opened=False, extra_fields=None,
                               reply_to=None, **kwargs):
        """Creates a GeneralComment for testing.
>>>>>>> 19740e45

        The comment is tied to the given Review. It is populated with
        default data that can be overridden by the caller.
        """
        if issue_opened:
            issue_status = Comment.OPEN
        else:
            issue_status = None

        comment = GeneralComment(
            text=text,
            issue_opened=issue_opened,
            issue_status=issue_status,
            reply_to=reply_to)

        if extra_fields:
            comment.extra_data = extra_fields

        comment.save()
        review.general_comments.add(comment)

        return comment

    def create_webhook(self, enabled=False, events=WebHookTarget.ALL_EVENTS,
                       url='http://example.com',
                       encoding=WebHookTarget.ENCODING_JSON,
                       use_custom_content=False, custom_content='',
                       secret='', apply_to=WebHookTarget.APPLY_TO_ALL,
                       repositories=None, with_local_site=False,
                       local_site=None, extra_fields=None):
        """Create a webhook for testing.

        It is populated with default data that can be overridden by the caller.

        Args:
            enabled (bool):
                Whether or not the webhook is enabled when it is created.

            events (unicode):
                A comma-separated list of events that the webhook will trigger
                on.

            url (unicode):
                The URL that requests will be made against.

            encoding (unicode):
                The encoding of the payload to send.

            use_custom_content (bool):
                Determines if custom content will be sent for the payload (if
                ``True``) or if it will be auto-generated (if ``False``).

            custom_content (unicode):
                The custom content to send when ``use_custom_content`` is
                ``True``.

            secret (unicode):
                An HMAC secret to sign the payload with.

            apply_to (unicode):
                The types of repositories the webhook will apply to.

            repositories (list):
                A list of repositories that the webhook will be limited to if
                ``apply_to`` is ``WebHookTarget.APPLY_TO_SELECTED_REPOS``.

            with_local_site (bool):
                Determines if this should be created with a local site.

            local_site (reviewboard.site.models.LocalSite):
                An optional local site. If ``with_local_site`` is ``True`` and
                this argument is ``None``, the local site will be looked up.

            extra_fields (dict):
                Extra data to be imported into the webhook.

        Returns:
            WebHookTarget: A webhook constructed with the given arguments.
        """
        if not local_site:
            if with_local_site:
                local_site = self.get_local_site(name=self.local_site_name)
            else:
                local_site = None

        webhook = WebHookTarget.objects.create(
            enabled=enabled,
            events=events,
            url=url,
            encoding=encoding,
            use_custom_content=use_custom_content,
            custom_content=custom_content,
            secret=secret,
            apply_to=apply_to,
            local_site=local_site)

        if repositories:
            webhook.repositories = repositories

        if extra_fields:
            webhook.extra_data = extra_fields
            webhook.save(update_fields=['extra_data'])

        return webhook<|MERGE_RESOLUTION|>--- conflicted
+++ resolved
@@ -577,7 +577,6 @@
 
         return comment
 
-<<<<<<< HEAD
     def _create_base_file_attachment(self,
                                      caption='My Caption',
                                      orig_filename='filename.png',
@@ -616,19 +615,10 @@
 
         return file_attachment
 
-    def _fixture_setup(self):
-        """Set up fixtures for unit tests.
-
-        Unlike Django's standard _fixture_setup function, this doesn't
-        re-locate and re-deserialize the fixtures every time. Instead, it
-        precompiles fixtures the first time they're found and reuses the
-        objects for future tests.
-=======
     def create_general_comment(self, review, text='My comment',
                                issue_opened=False, extra_fields=None,
                                reply_to=None, **kwargs):
         """Creates a GeneralComment for testing.
->>>>>>> 19740e45
 
         The comment is tied to the given Review. It is populated with
         default data that can be overridden by the caller.
