--- conflicted
+++ resolved
@@ -14,7 +14,6 @@
                                        webapi_request_fields)
 from djblets.webapi.errors import (DOES_NOT_EXIST, INVALID_FORM_DATA,
                                    NOT_LOGGED_IN, PERMISSION_DENIED)
-<<<<<<< HEAD
 from djblets.webapi.fields import (BooleanFieldType,
                                    ChoiceFieldType,
                                    DateTimeFieldType,
@@ -25,10 +24,7 @@
                                    StringFieldType)
 
 from reviewboard.diffviewer.features import dvcs_feature
-=======
-
 from reviewboard.hostingsvcs.errors import HostingServiceError
->>>>>>> 8be9bb4c
 from reviewboard.reviews.builtin_fields import BuiltinFieldMixin
 from reviewboard.reviews.errors import NotModifiedError, PublishError
 from reviewboard.reviews.fields import (get_review_request_fields,
